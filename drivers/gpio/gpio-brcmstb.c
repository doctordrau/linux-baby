--- conflicted
+++ resolved
@@ -236,11 +236,7 @@
 }
 
 /* Each UPG GIO block has one IRQ for all banks */
-<<<<<<< HEAD
-static void brcmstb_gpio_irq_handler(unsigned int irq, struct irq_desc *desc)
-=======
 static void brcmstb_gpio_irq_handler(struct irq_desc *desc)
->>>>>>> 9f30a04d
 {
 	struct gpio_chip *gc = irq_desc_get_handler_data(desc);
 	struct brcmstb_gpio_priv *priv = brcmstb_gpio_gc_to_priv(gc);
