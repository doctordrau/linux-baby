/*
 * Copyright © 2012 Intel Corporation
 *
 * Permission is hereby granted, free of charge, to any person obtaining a
 * copy of this software and associated documentation files (the "Software"),
 * to deal in the Software without restriction, including without limitation
 * the rights to use, copy, modify, merge, publish, distribute, sublicense,
 * and/or sell copies of the Software, and to permit persons to whom the
 * Software is furnished to do so, subject to the following conditions:
 *
 * The above copyright notice and this permission notice (including the next
 * paragraph) shall be included in all copies or substantial portions of the
 * Software.
 *
 * THE SOFTWARE IS PROVIDED "AS IS", WITHOUT WARRANTY OF ANY KIND, EXPRESS OR
 * IMPLIED, INCLUDING BUT NOT LIMITED TO THE WARRANTIES OF MERCHANTABILITY,
 * FITNESS FOR A PARTICULAR PURPOSE AND NONINFRINGEMENT.  IN NO EVENT SHALL
 * THE AUTHORS OR COPYRIGHT HOLDERS BE LIABLE FOR ANY CLAIM, DAMAGES OR OTHER
 * LIABILITY, WHETHER IN AN ACTION OF CONTRACT, TORT OR OTHERWISE, ARISING
 * FROM, OUT OF OR IN CONNECTION WITH THE SOFTWARE OR THE USE OR OTHER DEALINGS
 * IN THE SOFTWARE.
 *
 * Authors:
 *    Eugeni Dodonov <eugeni.dodonov@intel.com>
 *
 */

#include <linux/cpufreq.h>
#include "i915_drv.h"
#include "intel_drv.h"
#include "../../../platform/x86/intel_ips.h"
#include <linux/module.h>

/* FBC, or Frame Buffer Compression, is a technique employed to compress the
 * framebuffer contents in-memory, aiming at reducing the required bandwidth
 * during in-memory transfers and, therefore, reduce the power packet.
 *
 * The benefits of FBC are mostly visible with solid backgrounds and
 * variation-less patterns.
 *
 * FBC-related functionality can be enabled by the means of the
 * i915.i915_enable_fbc parameter
 */

static void i8xx_disable_fbc(struct drm_device *dev)
{
	struct drm_i915_private *dev_priv = dev->dev_private;
	u32 fbc_ctl;

	/* Disable compression */
	fbc_ctl = I915_READ(FBC_CONTROL);
	if ((fbc_ctl & FBC_CTL_EN) == 0)
		return;

	fbc_ctl &= ~FBC_CTL_EN;
	I915_WRITE(FBC_CONTROL, fbc_ctl);

	/* Wait for compressing bit to clear */
	if (wait_for((I915_READ(FBC_STATUS) & FBC_STAT_COMPRESSING) == 0, 10)) {
		DRM_DEBUG_KMS("FBC idle timed out\n");
		return;
	}

	DRM_DEBUG_KMS("disabled FBC\n");
}

static void i8xx_enable_fbc(struct drm_crtc *crtc, unsigned long interval)
{
	struct drm_device *dev = crtc->dev;
	struct drm_i915_private *dev_priv = dev->dev_private;
	struct drm_framebuffer *fb = crtc->fb;
	struct intel_framebuffer *intel_fb = to_intel_framebuffer(fb);
	struct drm_i915_gem_object *obj = intel_fb->obj;
	struct intel_crtc *intel_crtc = to_intel_crtc(crtc);
	int cfb_pitch;
	int plane, i;
	u32 fbc_ctl, fbc_ctl2;

	cfb_pitch = dev_priv->cfb_size / FBC_LL_SIZE;
	if (fb->pitches[0] < cfb_pitch)
		cfb_pitch = fb->pitches[0];

	/* FBC_CTL wants 64B units */
	cfb_pitch = (cfb_pitch / 64) - 1;
	plane = intel_crtc->plane == 0 ? FBC_CTL_PLANEA : FBC_CTL_PLANEB;

	/* Clear old tags */
	for (i = 0; i < (FBC_LL_SIZE / 32) + 1; i++)
		I915_WRITE(FBC_TAG + (i * 4), 0);

	/* Set it up... */
	fbc_ctl2 = FBC_CTL_FENCE_DBL | FBC_CTL_IDLE_IMM | FBC_CTL_CPU_FENCE;
	fbc_ctl2 |= plane;
	I915_WRITE(FBC_CONTROL2, fbc_ctl2);
	I915_WRITE(FBC_FENCE_OFF, crtc->y);

	/* enable it... */
	fbc_ctl = FBC_CTL_EN | FBC_CTL_PERIODIC;
	if (IS_I945GM(dev))
		fbc_ctl |= FBC_CTL_C3_IDLE; /* 945 needs special SR handling */
	fbc_ctl |= (cfb_pitch & 0xff) << FBC_CTL_STRIDE_SHIFT;
	fbc_ctl |= (interval & 0x2fff) << FBC_CTL_INTERVAL_SHIFT;
	fbc_ctl |= obj->fence_reg;
	I915_WRITE(FBC_CONTROL, fbc_ctl);

	DRM_DEBUG_KMS("enabled FBC, pitch %d, yoff %d, plane %d, ",
		      cfb_pitch, crtc->y, intel_crtc->plane);
}

static bool i8xx_fbc_enabled(struct drm_device *dev)
{
	struct drm_i915_private *dev_priv = dev->dev_private;

	return I915_READ(FBC_CONTROL) & FBC_CTL_EN;
}

static void g4x_enable_fbc(struct drm_crtc *crtc, unsigned long interval)
{
	struct drm_device *dev = crtc->dev;
	struct drm_i915_private *dev_priv = dev->dev_private;
	struct drm_framebuffer *fb = crtc->fb;
	struct intel_framebuffer *intel_fb = to_intel_framebuffer(fb);
	struct drm_i915_gem_object *obj = intel_fb->obj;
	struct intel_crtc *intel_crtc = to_intel_crtc(crtc);
	int plane = intel_crtc->plane == 0 ? DPFC_CTL_PLANEA : DPFC_CTL_PLANEB;
	unsigned long stall_watermark = 200;
	u32 dpfc_ctl;

	dpfc_ctl = plane | DPFC_SR_EN | DPFC_CTL_LIMIT_1X;
	dpfc_ctl |= DPFC_CTL_FENCE_EN | obj->fence_reg;
	I915_WRITE(DPFC_CHICKEN, DPFC_HT_MODIFY);

	I915_WRITE(DPFC_RECOMP_CTL, DPFC_RECOMP_STALL_EN |
		   (stall_watermark << DPFC_RECOMP_STALL_WM_SHIFT) |
		   (interval << DPFC_RECOMP_TIMER_COUNT_SHIFT));
	I915_WRITE(DPFC_FENCE_YOFF, crtc->y);

	/* enable it... */
	I915_WRITE(DPFC_CONTROL, I915_READ(DPFC_CONTROL) | DPFC_CTL_EN);

	DRM_DEBUG_KMS("enabled fbc on plane %d\n", intel_crtc->plane);
}

static void g4x_disable_fbc(struct drm_device *dev)
{
	struct drm_i915_private *dev_priv = dev->dev_private;
	u32 dpfc_ctl;

	/* Disable compression */
	dpfc_ctl = I915_READ(DPFC_CONTROL);
	if (dpfc_ctl & DPFC_CTL_EN) {
		dpfc_ctl &= ~DPFC_CTL_EN;
		I915_WRITE(DPFC_CONTROL, dpfc_ctl);

		DRM_DEBUG_KMS("disabled FBC\n");
	}
}

static bool g4x_fbc_enabled(struct drm_device *dev)
{
	struct drm_i915_private *dev_priv = dev->dev_private;

	return I915_READ(DPFC_CONTROL) & DPFC_CTL_EN;
}

static void sandybridge_blit_fbc_update(struct drm_device *dev)
{
	struct drm_i915_private *dev_priv = dev->dev_private;
	u32 blt_ecoskpd;

	/* Make sure blitter notifies FBC of writes */
	gen6_gt_force_wake_get(dev_priv);
	blt_ecoskpd = I915_READ(GEN6_BLITTER_ECOSKPD);
	blt_ecoskpd |= GEN6_BLITTER_FBC_NOTIFY <<
		GEN6_BLITTER_LOCK_SHIFT;
	I915_WRITE(GEN6_BLITTER_ECOSKPD, blt_ecoskpd);
	blt_ecoskpd |= GEN6_BLITTER_FBC_NOTIFY;
	I915_WRITE(GEN6_BLITTER_ECOSKPD, blt_ecoskpd);
	blt_ecoskpd &= ~(GEN6_BLITTER_FBC_NOTIFY <<
			 GEN6_BLITTER_LOCK_SHIFT);
	I915_WRITE(GEN6_BLITTER_ECOSKPD, blt_ecoskpd);
	POSTING_READ(GEN6_BLITTER_ECOSKPD);
	gen6_gt_force_wake_put(dev_priv);
}

static void ironlake_enable_fbc(struct drm_crtc *crtc, unsigned long interval)
{
	struct drm_device *dev = crtc->dev;
	struct drm_i915_private *dev_priv = dev->dev_private;
	struct drm_framebuffer *fb = crtc->fb;
	struct intel_framebuffer *intel_fb = to_intel_framebuffer(fb);
	struct drm_i915_gem_object *obj = intel_fb->obj;
	struct intel_crtc *intel_crtc = to_intel_crtc(crtc);
	int plane = intel_crtc->plane == 0 ? DPFC_CTL_PLANEA : DPFC_CTL_PLANEB;
	unsigned long stall_watermark = 200;
	u32 dpfc_ctl;

	dpfc_ctl = I915_READ(ILK_DPFC_CONTROL);
	dpfc_ctl &= DPFC_RESERVED;
	dpfc_ctl |= (plane | DPFC_CTL_LIMIT_1X);
	/* Set persistent mode for front-buffer rendering, ala X. */
	dpfc_ctl |= DPFC_CTL_PERSISTENT_MODE;
	dpfc_ctl |= (DPFC_CTL_FENCE_EN | obj->fence_reg);
	I915_WRITE(ILK_DPFC_CHICKEN, DPFC_HT_MODIFY);

	I915_WRITE(ILK_DPFC_RECOMP_CTL, DPFC_RECOMP_STALL_EN |
		   (stall_watermark << DPFC_RECOMP_STALL_WM_SHIFT) |
		   (interval << DPFC_RECOMP_TIMER_COUNT_SHIFT));
	I915_WRITE(ILK_DPFC_FENCE_YOFF, crtc->y);
	I915_WRITE(ILK_FBC_RT_BASE, obj->gtt_offset | ILK_FBC_RT_VALID);
	/* enable it... */
	I915_WRITE(ILK_DPFC_CONTROL, dpfc_ctl | DPFC_CTL_EN);

	if (IS_GEN6(dev)) {
		I915_WRITE(SNB_DPFC_CTL_SA,
			   SNB_CPU_FENCE_ENABLE | obj->fence_reg);
		I915_WRITE(DPFC_CPU_FENCE_OFFSET, crtc->y);
		sandybridge_blit_fbc_update(dev);
	}

	DRM_DEBUG_KMS("enabled fbc on plane %d\n", intel_crtc->plane);
}

static void ironlake_disable_fbc(struct drm_device *dev)
{
	struct drm_i915_private *dev_priv = dev->dev_private;
	u32 dpfc_ctl;

	/* Disable compression */
	dpfc_ctl = I915_READ(ILK_DPFC_CONTROL);
	if (dpfc_ctl & DPFC_CTL_EN) {
		dpfc_ctl &= ~DPFC_CTL_EN;
		I915_WRITE(ILK_DPFC_CONTROL, dpfc_ctl);

		DRM_DEBUG_KMS("disabled FBC\n");
	}
}

static bool ironlake_fbc_enabled(struct drm_device *dev)
{
	struct drm_i915_private *dev_priv = dev->dev_private;

	return I915_READ(ILK_DPFC_CONTROL) & DPFC_CTL_EN;
}

bool intel_fbc_enabled(struct drm_device *dev)
{
	struct drm_i915_private *dev_priv = dev->dev_private;

	if (!dev_priv->display.fbc_enabled)
		return false;

	return dev_priv->display.fbc_enabled(dev);
}

static void intel_fbc_work_fn(struct work_struct *__work)
{
	struct intel_fbc_work *work =
		container_of(to_delayed_work(__work),
			     struct intel_fbc_work, work);
	struct drm_device *dev = work->crtc->dev;
	struct drm_i915_private *dev_priv = dev->dev_private;

	mutex_lock(&dev->struct_mutex);
	if (work == dev_priv->fbc_work) {
		/* Double check that we haven't switched fb without cancelling
		 * the prior work.
		 */
		if (work->crtc->fb == work->fb) {
			dev_priv->display.enable_fbc(work->crtc,
						     work->interval);

			dev_priv->cfb_plane = to_intel_crtc(work->crtc)->plane;
			dev_priv->cfb_fb = work->crtc->fb->base.id;
			dev_priv->cfb_y = work->crtc->y;
		}

		dev_priv->fbc_work = NULL;
	}
	mutex_unlock(&dev->struct_mutex);

	kfree(work);
}

static void intel_cancel_fbc_work(struct drm_i915_private *dev_priv)
{
	if (dev_priv->fbc_work == NULL)
		return;

	DRM_DEBUG_KMS("cancelling pending FBC enable\n");

	/* Synchronisation is provided by struct_mutex and checking of
	 * dev_priv->fbc_work, so we can perform the cancellation
	 * entirely asynchronously.
	 */
	if (cancel_delayed_work(&dev_priv->fbc_work->work))
		/* tasklet was killed before being run, clean up */
		kfree(dev_priv->fbc_work);

	/* Mark the work as no longer wanted so that if it does
	 * wake-up (because the work was already running and waiting
	 * for our mutex), it will discover that is no longer
	 * necessary to run.
	 */
	dev_priv->fbc_work = NULL;
}

void intel_enable_fbc(struct drm_crtc *crtc, unsigned long interval)
{
	struct intel_fbc_work *work;
	struct drm_device *dev = crtc->dev;
	struct drm_i915_private *dev_priv = dev->dev_private;

	if (!dev_priv->display.enable_fbc)
		return;

	intel_cancel_fbc_work(dev_priv);

	work = kzalloc(sizeof *work, GFP_KERNEL);
	if (work == NULL) {
		dev_priv->display.enable_fbc(crtc, interval);
		return;
	}

	work->crtc = crtc;
	work->fb = crtc->fb;
	work->interval = interval;
	INIT_DELAYED_WORK(&work->work, intel_fbc_work_fn);

	dev_priv->fbc_work = work;

	DRM_DEBUG_KMS("scheduling delayed FBC enable\n");

	/* Delay the actual enabling to let pageflipping cease and the
	 * display to settle before starting the compression. Note that
	 * this delay also serves a second purpose: it allows for a
	 * vblank to pass after disabling the FBC before we attempt
	 * to modify the control registers.
	 *
	 * A more complicated solution would involve tracking vblanks
	 * following the termination of the page-flipping sequence
	 * and indeed performing the enable as a co-routine and not
	 * waiting synchronously upon the vblank.
	 */
	schedule_delayed_work(&work->work, msecs_to_jiffies(50));
}

void intel_disable_fbc(struct drm_device *dev)
{
	struct drm_i915_private *dev_priv = dev->dev_private;

	intel_cancel_fbc_work(dev_priv);

	if (!dev_priv->display.disable_fbc)
		return;

	dev_priv->display.disable_fbc(dev);
	dev_priv->cfb_plane = -1;
}

/**
 * intel_update_fbc - enable/disable FBC as needed
 * @dev: the drm_device
 *
 * Set up the framebuffer compression hardware at mode set time.  We
 * enable it if possible:
 *   - plane A only (on pre-965)
 *   - no pixel mulitply/line duplication
 *   - no alpha buffer discard
 *   - no dual wide
 *   - framebuffer <= 2048 in width, 1536 in height
 *
 * We can't assume that any compression will take place (worst case),
 * so the compressed buffer has to be the same size as the uncompressed
 * one.  It also must reside (along with the line length buffer) in
 * stolen memory.
 *
 * We need to enable/disable FBC on a global basis.
 */
void intel_update_fbc(struct drm_device *dev)
{
	struct drm_i915_private *dev_priv = dev->dev_private;
	struct drm_crtc *crtc = NULL, *tmp_crtc;
	struct intel_crtc *intel_crtc;
	struct drm_framebuffer *fb;
	struct intel_framebuffer *intel_fb;
	struct drm_i915_gem_object *obj;
	int enable_fbc;

	if (!i915_powersave)
		return;

	if (!I915_HAS_FBC(dev))
		return;

	/*
	 * If FBC is already on, we just have to verify that we can
	 * keep it that way...
	 * Need to disable if:
	 *   - more than one pipe is active
	 *   - changing FBC params (stride, fence, mode)
	 *   - new fb is too large to fit in compressed buffer
	 *   - going to an unsupported config (interlace, pixel multiply, etc.)
	 */
	list_for_each_entry(tmp_crtc, &dev->mode_config.crtc_list, head) {
		if (tmp_crtc->enabled &&
		    !to_intel_crtc(tmp_crtc)->primary_disabled &&
		    tmp_crtc->fb) {
			if (crtc) {
				DRM_DEBUG_KMS("more than one pipe active, disabling compression\n");
				dev_priv->no_fbc_reason = FBC_MULTIPLE_PIPES;
				goto out_disable;
			}
			crtc = tmp_crtc;
		}
	}

	if (!crtc || crtc->fb == NULL) {
		DRM_DEBUG_KMS("no output, disabling\n");
		dev_priv->no_fbc_reason = FBC_NO_OUTPUT;
		goto out_disable;
	}

	intel_crtc = to_intel_crtc(crtc);
	fb = crtc->fb;
	intel_fb = to_intel_framebuffer(fb);
	obj = intel_fb->obj;

	enable_fbc = i915_enable_fbc;
	if (enable_fbc < 0) {
		DRM_DEBUG_KMS("fbc set to per-chip default\n");
		enable_fbc = 1;
		if (INTEL_INFO(dev)->gen <= 6)
			enable_fbc = 0;
	}
	if (!enable_fbc) {
		DRM_DEBUG_KMS("fbc disabled per module param\n");
		dev_priv->no_fbc_reason = FBC_MODULE_PARAM;
		goto out_disable;
	}
	if (intel_fb->obj->base.size > dev_priv->cfb_size) {
		DRM_DEBUG_KMS("framebuffer too large, disabling "
			      "compression\n");
		dev_priv->no_fbc_reason = FBC_STOLEN_TOO_SMALL;
		goto out_disable;
	}
	if ((crtc->mode.flags & DRM_MODE_FLAG_INTERLACE) ||
	    (crtc->mode.flags & DRM_MODE_FLAG_DBLSCAN)) {
		DRM_DEBUG_KMS("mode incompatible with compression, "
			      "disabling\n");
		dev_priv->no_fbc_reason = FBC_UNSUPPORTED_MODE;
		goto out_disable;
	}
	if ((crtc->mode.hdisplay > 2048) ||
	    (crtc->mode.vdisplay > 1536)) {
		DRM_DEBUG_KMS("mode too large for compression, disabling\n");
		dev_priv->no_fbc_reason = FBC_MODE_TOO_LARGE;
		goto out_disable;
	}
	if ((IS_I915GM(dev) || IS_I945GM(dev)) && intel_crtc->plane != 0) {
		DRM_DEBUG_KMS("plane not 0, disabling compression\n");
		dev_priv->no_fbc_reason = FBC_BAD_PLANE;
		goto out_disable;
	}

	/* The use of a CPU fence is mandatory in order to detect writes
	 * by the CPU to the scanout and trigger updates to the FBC.
	 */
	if (obj->tiling_mode != I915_TILING_X ||
	    obj->fence_reg == I915_FENCE_REG_NONE) {
		DRM_DEBUG_KMS("framebuffer not tiled or fenced, disabling compression\n");
		dev_priv->no_fbc_reason = FBC_NOT_TILED;
		goto out_disable;
	}

	/* If the kernel debugger is active, always disable compression */
	if (in_dbg_master())
		goto out_disable;

	/* If the scanout has not changed, don't modify the FBC settings.
	 * Note that we make the fundamental assumption that the fb->obj
	 * cannot be unpinned (and have its GTT offset and fence revoked)
	 * without first being decoupled from the scanout and FBC disabled.
	 */
	if (dev_priv->cfb_plane == intel_crtc->plane &&
	    dev_priv->cfb_fb == fb->base.id &&
	    dev_priv->cfb_y == crtc->y)
		return;

	if (intel_fbc_enabled(dev)) {
		/* We update FBC along two paths, after changing fb/crtc
		 * configuration (modeswitching) and after page-flipping
		 * finishes. For the latter, we know that not only did
		 * we disable the FBC at the start of the page-flip
		 * sequence, but also more than one vblank has passed.
		 *
		 * For the former case of modeswitching, it is possible
		 * to switch between two FBC valid configurations
		 * instantaneously so we do need to disable the FBC
		 * before we can modify its control registers. We also
		 * have to wait for the next vblank for that to take
		 * effect. However, since we delay enabling FBC we can
		 * assume that a vblank has passed since disabling and
		 * that we can safely alter the registers in the deferred
		 * callback.
		 *
		 * In the scenario that we go from a valid to invalid
		 * and then back to valid FBC configuration we have
		 * no strict enforcement that a vblank occurred since
		 * disabling the FBC. However, along all current pipe
		 * disabling paths we do need to wait for a vblank at
		 * some point. And we wait before enabling FBC anyway.
		 */
		DRM_DEBUG_KMS("disabling active FBC for update\n");
		intel_disable_fbc(dev);
	}

	intel_enable_fbc(crtc, 500);
	return;

out_disable:
	/* Multiple disables should be harmless */
	if (intel_fbc_enabled(dev)) {
		DRM_DEBUG_KMS("unsupported config, disabling FBC\n");
		intel_disable_fbc(dev);
	}
}

static void i915_pineview_get_mem_freq(struct drm_device *dev)
{
	drm_i915_private_t *dev_priv = dev->dev_private;
	u32 tmp;

	tmp = I915_READ(CLKCFG);

	switch (tmp & CLKCFG_FSB_MASK) {
	case CLKCFG_FSB_533:
		dev_priv->fsb_freq = 533; /* 133*4 */
		break;
	case CLKCFG_FSB_800:
		dev_priv->fsb_freq = 800; /* 200*4 */
		break;
	case CLKCFG_FSB_667:
		dev_priv->fsb_freq =  667; /* 167*4 */
		break;
	case CLKCFG_FSB_400:
		dev_priv->fsb_freq = 400; /* 100*4 */
		break;
	}

	switch (tmp & CLKCFG_MEM_MASK) {
	case CLKCFG_MEM_533:
		dev_priv->mem_freq = 533;
		break;
	case CLKCFG_MEM_667:
		dev_priv->mem_freq = 667;
		break;
	case CLKCFG_MEM_800:
		dev_priv->mem_freq = 800;
		break;
	}

	/* detect pineview DDR3 setting */
	tmp = I915_READ(CSHRDDR3CTL);
	dev_priv->is_ddr3 = (tmp & CSHRDDR3CTL_DDR3) ? 1 : 0;
}

static void i915_ironlake_get_mem_freq(struct drm_device *dev)
{
	drm_i915_private_t *dev_priv = dev->dev_private;
	u16 ddrpll, csipll;

	ddrpll = I915_READ16(DDRMPLL1);
	csipll = I915_READ16(CSIPLL0);

	switch (ddrpll & 0xff) {
	case 0xc:
		dev_priv->mem_freq = 800;
		break;
	case 0x10:
		dev_priv->mem_freq = 1066;
		break;
	case 0x14:
		dev_priv->mem_freq = 1333;
		break;
	case 0x18:
		dev_priv->mem_freq = 1600;
		break;
	default:
		DRM_DEBUG_DRIVER("unknown memory frequency 0x%02x\n",
				 ddrpll & 0xff);
		dev_priv->mem_freq = 0;
		break;
	}

	dev_priv->r_t = dev_priv->mem_freq;

	switch (csipll & 0x3ff) {
	case 0x00c:
		dev_priv->fsb_freq = 3200;
		break;
	case 0x00e:
		dev_priv->fsb_freq = 3733;
		break;
	case 0x010:
		dev_priv->fsb_freq = 4266;
		break;
	case 0x012:
		dev_priv->fsb_freq = 4800;
		break;
	case 0x014:
		dev_priv->fsb_freq = 5333;
		break;
	case 0x016:
		dev_priv->fsb_freq = 5866;
		break;
	case 0x018:
		dev_priv->fsb_freq = 6400;
		break;
	default:
		DRM_DEBUG_DRIVER("unknown fsb frequency 0x%04x\n",
				 csipll & 0x3ff);
		dev_priv->fsb_freq = 0;
		break;
	}

	if (dev_priv->fsb_freq == 3200) {
		dev_priv->c_m = 0;
	} else if (dev_priv->fsb_freq > 3200 && dev_priv->fsb_freq <= 4800) {
		dev_priv->c_m = 1;
	} else {
		dev_priv->c_m = 2;
	}
}

static const struct cxsr_latency cxsr_latency_table[] = {
	{1, 0, 800, 400, 3382, 33382, 3983, 33983},    /* DDR2-400 SC */
	{1, 0, 800, 667, 3354, 33354, 3807, 33807},    /* DDR2-667 SC */
	{1, 0, 800, 800, 3347, 33347, 3763, 33763},    /* DDR2-800 SC */
	{1, 1, 800, 667, 6420, 36420, 6873, 36873},    /* DDR3-667 SC */
	{1, 1, 800, 800, 5902, 35902, 6318, 36318},    /* DDR3-800 SC */

	{1, 0, 667, 400, 3400, 33400, 4021, 34021},    /* DDR2-400 SC */
	{1, 0, 667, 667, 3372, 33372, 3845, 33845},    /* DDR2-667 SC */
	{1, 0, 667, 800, 3386, 33386, 3822, 33822},    /* DDR2-800 SC */
	{1, 1, 667, 667, 6438, 36438, 6911, 36911},    /* DDR3-667 SC */
	{1, 1, 667, 800, 5941, 35941, 6377, 36377},    /* DDR3-800 SC */

	{1, 0, 400, 400, 3472, 33472, 4173, 34173},    /* DDR2-400 SC */
	{1, 0, 400, 667, 3443, 33443, 3996, 33996},    /* DDR2-667 SC */
	{1, 0, 400, 800, 3430, 33430, 3946, 33946},    /* DDR2-800 SC */
	{1, 1, 400, 667, 6509, 36509, 7062, 37062},    /* DDR3-667 SC */
	{1, 1, 400, 800, 5985, 35985, 6501, 36501},    /* DDR3-800 SC */

	{0, 0, 800, 400, 3438, 33438, 4065, 34065},    /* DDR2-400 SC */
	{0, 0, 800, 667, 3410, 33410, 3889, 33889},    /* DDR2-667 SC */
	{0, 0, 800, 800, 3403, 33403, 3845, 33845},    /* DDR2-800 SC */
	{0, 1, 800, 667, 6476, 36476, 6955, 36955},    /* DDR3-667 SC */
	{0, 1, 800, 800, 5958, 35958, 6400, 36400},    /* DDR3-800 SC */

	{0, 0, 667, 400, 3456, 33456, 4103, 34106},    /* DDR2-400 SC */
	{0, 0, 667, 667, 3428, 33428, 3927, 33927},    /* DDR2-667 SC */
	{0, 0, 667, 800, 3443, 33443, 3905, 33905},    /* DDR2-800 SC */
	{0, 1, 667, 667, 6494, 36494, 6993, 36993},    /* DDR3-667 SC */
	{0, 1, 667, 800, 5998, 35998, 6460, 36460},    /* DDR3-800 SC */

	{0, 0, 400, 400, 3528, 33528, 4255, 34255},    /* DDR2-400 SC */
	{0, 0, 400, 667, 3500, 33500, 4079, 34079},    /* DDR2-667 SC */
	{0, 0, 400, 800, 3487, 33487, 4029, 34029},    /* DDR2-800 SC */
	{0, 1, 400, 667, 6566, 36566, 7145, 37145},    /* DDR3-667 SC */
	{0, 1, 400, 800, 6042, 36042, 6584, 36584},    /* DDR3-800 SC */
};

static const struct cxsr_latency *intel_get_cxsr_latency(int is_desktop,
							 int is_ddr3,
							 int fsb,
							 int mem)
{
	const struct cxsr_latency *latency;
	int i;

	if (fsb == 0 || mem == 0)
		return NULL;

	for (i = 0; i < ARRAY_SIZE(cxsr_latency_table); i++) {
		latency = &cxsr_latency_table[i];
		if (is_desktop == latency->is_desktop &&
		    is_ddr3 == latency->is_ddr3 &&
		    fsb == latency->fsb_freq && mem == latency->mem_freq)
			return latency;
	}

	DRM_DEBUG_KMS("Unknown FSB/MEM found, disable CxSR\n");

	return NULL;
}

static void pineview_disable_cxsr(struct drm_device *dev)
{
	struct drm_i915_private *dev_priv = dev->dev_private;

	/* deactivate cxsr */
	I915_WRITE(DSPFW3, I915_READ(DSPFW3) & ~PINEVIEW_SELF_REFRESH_EN);
}

/*
 * Latency for FIFO fetches is dependent on several factors:
 *   - memory configuration (speed, channels)
 *   - chipset
 *   - current MCH state
 * It can be fairly high in some situations, so here we assume a fairly
 * pessimal value.  It's a tradeoff between extra memory fetches (if we
 * set this value too high, the FIFO will fetch frequently to stay full)
 * and power consumption (set it too low to save power and we might see
 * FIFO underruns and display "flicker").
 *
 * A value of 5us seems to be a good balance; safe for very low end
 * platforms but not overly aggressive on lower latency configs.
 */
static const int latency_ns = 5000;

static int i9xx_get_fifo_size(struct drm_device *dev, int plane)
{
	struct drm_i915_private *dev_priv = dev->dev_private;
	uint32_t dsparb = I915_READ(DSPARB);
	int size;

	size = dsparb & 0x7f;
	if (plane)
		size = ((dsparb >> DSPARB_CSTART_SHIFT) & 0x7f) - size;

	DRM_DEBUG_KMS("FIFO size - (0x%08x) %s: %d\n", dsparb,
		      plane ? "B" : "A", size);

	return size;
}

static int i85x_get_fifo_size(struct drm_device *dev, int plane)
{
	struct drm_i915_private *dev_priv = dev->dev_private;
	uint32_t dsparb = I915_READ(DSPARB);
	int size;

	size = dsparb & 0x1ff;
	if (plane)
		size = ((dsparb >> DSPARB_BEND_SHIFT) & 0x1ff) - size;
	size >>= 1; /* Convert to cachelines */

	DRM_DEBUG_KMS("FIFO size - (0x%08x) %s: %d\n", dsparb,
		      plane ? "B" : "A", size);

	return size;
}

static int i845_get_fifo_size(struct drm_device *dev, int plane)
{
	struct drm_i915_private *dev_priv = dev->dev_private;
	uint32_t dsparb = I915_READ(DSPARB);
	int size;

	size = dsparb & 0x7f;
	size >>= 2; /* Convert to cachelines */

	DRM_DEBUG_KMS("FIFO size - (0x%08x) %s: %d\n", dsparb,
		      plane ? "B" : "A",
		      size);

	return size;
}

static int i830_get_fifo_size(struct drm_device *dev, int plane)
{
	struct drm_i915_private *dev_priv = dev->dev_private;
	uint32_t dsparb = I915_READ(DSPARB);
	int size;

	size = dsparb & 0x7f;
	size >>= 1; /* Convert to cachelines */

	DRM_DEBUG_KMS("FIFO size - (0x%08x) %s: %d\n", dsparb,
		      plane ? "B" : "A", size);

	return size;
}

/* Pineview has different values for various configs */
static const struct intel_watermark_params pineview_display_wm = {
	PINEVIEW_DISPLAY_FIFO,
	PINEVIEW_MAX_WM,
	PINEVIEW_DFT_WM,
	PINEVIEW_GUARD_WM,
	PINEVIEW_FIFO_LINE_SIZE
};
static const struct intel_watermark_params pineview_display_hplloff_wm = {
	PINEVIEW_DISPLAY_FIFO,
	PINEVIEW_MAX_WM,
	PINEVIEW_DFT_HPLLOFF_WM,
	PINEVIEW_GUARD_WM,
	PINEVIEW_FIFO_LINE_SIZE
};
static const struct intel_watermark_params pineview_cursor_wm = {
	PINEVIEW_CURSOR_FIFO,
	PINEVIEW_CURSOR_MAX_WM,
	PINEVIEW_CURSOR_DFT_WM,
	PINEVIEW_CURSOR_GUARD_WM,
	PINEVIEW_FIFO_LINE_SIZE,
};
static const struct intel_watermark_params pineview_cursor_hplloff_wm = {
	PINEVIEW_CURSOR_FIFO,
	PINEVIEW_CURSOR_MAX_WM,
	PINEVIEW_CURSOR_DFT_WM,
	PINEVIEW_CURSOR_GUARD_WM,
	PINEVIEW_FIFO_LINE_SIZE
};
static const struct intel_watermark_params g4x_wm_info = {
	G4X_FIFO_SIZE,
	G4X_MAX_WM,
	G4X_MAX_WM,
	2,
	G4X_FIFO_LINE_SIZE,
};
static const struct intel_watermark_params g4x_cursor_wm_info = {
	I965_CURSOR_FIFO,
	I965_CURSOR_MAX_WM,
	I965_CURSOR_DFT_WM,
	2,
	G4X_FIFO_LINE_SIZE,
};
static const struct intel_watermark_params valleyview_wm_info = {
	VALLEYVIEW_FIFO_SIZE,
	VALLEYVIEW_MAX_WM,
	VALLEYVIEW_MAX_WM,
	2,
	G4X_FIFO_LINE_SIZE,
};
static const struct intel_watermark_params valleyview_cursor_wm_info = {
	I965_CURSOR_FIFO,
	VALLEYVIEW_CURSOR_MAX_WM,
	I965_CURSOR_DFT_WM,
	2,
	G4X_FIFO_LINE_SIZE,
};
static const struct intel_watermark_params i965_cursor_wm_info = {
	I965_CURSOR_FIFO,
	I965_CURSOR_MAX_WM,
	I965_CURSOR_DFT_WM,
	2,
	I915_FIFO_LINE_SIZE,
};
static const struct intel_watermark_params i945_wm_info = {
	I945_FIFO_SIZE,
	I915_MAX_WM,
	1,
	2,
	I915_FIFO_LINE_SIZE
};
static const struct intel_watermark_params i915_wm_info = {
	I915_FIFO_SIZE,
	I915_MAX_WM,
	1,
	2,
	I915_FIFO_LINE_SIZE
};
static const struct intel_watermark_params i855_wm_info = {
	I855GM_FIFO_SIZE,
	I915_MAX_WM,
	1,
	2,
	I830_FIFO_LINE_SIZE
};
static const struct intel_watermark_params i830_wm_info = {
	I830_FIFO_SIZE,
	I915_MAX_WM,
	1,
	2,
	I830_FIFO_LINE_SIZE
};

static const struct intel_watermark_params ironlake_display_wm_info = {
	ILK_DISPLAY_FIFO,
	ILK_DISPLAY_MAXWM,
	ILK_DISPLAY_DFTWM,
	2,
	ILK_FIFO_LINE_SIZE
};
static const struct intel_watermark_params ironlake_cursor_wm_info = {
	ILK_CURSOR_FIFO,
	ILK_CURSOR_MAXWM,
	ILK_CURSOR_DFTWM,
	2,
	ILK_FIFO_LINE_SIZE
};
static const struct intel_watermark_params ironlake_display_srwm_info = {
	ILK_DISPLAY_SR_FIFO,
	ILK_DISPLAY_MAX_SRWM,
	ILK_DISPLAY_DFT_SRWM,
	2,
	ILK_FIFO_LINE_SIZE
};
static const struct intel_watermark_params ironlake_cursor_srwm_info = {
	ILK_CURSOR_SR_FIFO,
	ILK_CURSOR_MAX_SRWM,
	ILK_CURSOR_DFT_SRWM,
	2,
	ILK_FIFO_LINE_SIZE
};

static const struct intel_watermark_params sandybridge_display_wm_info = {
	SNB_DISPLAY_FIFO,
	SNB_DISPLAY_MAXWM,
	SNB_DISPLAY_DFTWM,
	2,
	SNB_FIFO_LINE_SIZE
};
static const struct intel_watermark_params sandybridge_cursor_wm_info = {
	SNB_CURSOR_FIFO,
	SNB_CURSOR_MAXWM,
	SNB_CURSOR_DFTWM,
	2,
	SNB_FIFO_LINE_SIZE
};
static const struct intel_watermark_params sandybridge_display_srwm_info = {
	SNB_DISPLAY_SR_FIFO,
	SNB_DISPLAY_MAX_SRWM,
	SNB_DISPLAY_DFT_SRWM,
	2,
	SNB_FIFO_LINE_SIZE
};
static const struct intel_watermark_params sandybridge_cursor_srwm_info = {
	SNB_CURSOR_SR_FIFO,
	SNB_CURSOR_MAX_SRWM,
	SNB_CURSOR_DFT_SRWM,
	2,
	SNB_FIFO_LINE_SIZE
};


/**
 * intel_calculate_wm - calculate watermark level
 * @clock_in_khz: pixel clock
 * @wm: chip FIFO params
 * @pixel_size: display pixel size
 * @latency_ns: memory latency for the platform
 *
 * Calculate the watermark level (the level at which the display plane will
 * start fetching from memory again).  Each chip has a different display
 * FIFO size and allocation, so the caller needs to figure that out and pass
 * in the correct intel_watermark_params structure.
 *
 * As the pixel clock runs, the FIFO will be drained at a rate that depends
 * on the pixel size.  When it reaches the watermark level, it'll start
 * fetching FIFO line sized based chunks from memory until the FIFO fills
 * past the watermark point.  If the FIFO drains completely, a FIFO underrun
 * will occur, and a display engine hang could result.
 */
static unsigned long intel_calculate_wm(unsigned long clock_in_khz,
					const struct intel_watermark_params *wm,
					int fifo_size,
					int pixel_size,
					unsigned long latency_ns)
{
	long entries_required, wm_size;

	/*
	 * Note: we need to make sure we don't overflow for various clock &
	 * latency values.
	 * clocks go from a few thousand to several hundred thousand.
	 * latency is usually a few thousand
	 */
	entries_required = ((clock_in_khz / 1000) * pixel_size * latency_ns) /
		1000;
	entries_required = DIV_ROUND_UP(entries_required, wm->cacheline_size);

	DRM_DEBUG_KMS("FIFO entries required for mode: %ld\n", entries_required);

	wm_size = fifo_size - (entries_required + wm->guard_size);

	DRM_DEBUG_KMS("FIFO watermark level: %ld\n", wm_size);

	/* Don't promote wm_size to unsigned... */
	if (wm_size > (long)wm->max_wm)
		wm_size = wm->max_wm;
	if (wm_size <= 0)
		wm_size = wm->default_wm;
	return wm_size;
}

static struct drm_crtc *single_enabled_crtc(struct drm_device *dev)
{
	struct drm_crtc *crtc, *enabled = NULL;

	list_for_each_entry(crtc, &dev->mode_config.crtc_list, head) {
		if (crtc->enabled && crtc->fb) {
			if (enabled)
				return NULL;
			enabled = crtc;
		}
	}

	return enabled;
}

static void pineview_update_wm(struct drm_device *dev)
{
	struct drm_i915_private *dev_priv = dev->dev_private;
	struct drm_crtc *crtc;
	const struct cxsr_latency *latency;
	u32 reg;
	unsigned long wm;

	latency = intel_get_cxsr_latency(IS_PINEVIEW_G(dev), dev_priv->is_ddr3,
					 dev_priv->fsb_freq, dev_priv->mem_freq);
	if (!latency) {
		DRM_DEBUG_KMS("Unknown FSB/MEM found, disable CxSR\n");
		pineview_disable_cxsr(dev);
		return;
	}

	crtc = single_enabled_crtc(dev);
	if (crtc) {
		int clock = crtc->mode.clock;
		int pixel_size = crtc->fb->bits_per_pixel / 8;

		/* Display SR */
		wm = intel_calculate_wm(clock, &pineview_display_wm,
					pineview_display_wm.fifo_size,
					pixel_size, latency->display_sr);
		reg = I915_READ(DSPFW1);
		reg &= ~DSPFW_SR_MASK;
		reg |= wm << DSPFW_SR_SHIFT;
		I915_WRITE(DSPFW1, reg);
		DRM_DEBUG_KMS("DSPFW1 register is %x\n", reg);

		/* cursor SR */
		wm = intel_calculate_wm(clock, &pineview_cursor_wm,
					pineview_display_wm.fifo_size,
					pixel_size, latency->cursor_sr);
		reg = I915_READ(DSPFW3);
		reg &= ~DSPFW_CURSOR_SR_MASK;
		reg |= (wm & 0x3f) << DSPFW_CURSOR_SR_SHIFT;
		I915_WRITE(DSPFW3, reg);

		/* Display HPLL off SR */
		wm = intel_calculate_wm(clock, &pineview_display_hplloff_wm,
					pineview_display_hplloff_wm.fifo_size,
					pixel_size, latency->display_hpll_disable);
		reg = I915_READ(DSPFW3);
		reg &= ~DSPFW_HPLL_SR_MASK;
		reg |= wm & DSPFW_HPLL_SR_MASK;
		I915_WRITE(DSPFW3, reg);

		/* cursor HPLL off SR */
		wm = intel_calculate_wm(clock, &pineview_cursor_hplloff_wm,
					pineview_display_hplloff_wm.fifo_size,
					pixel_size, latency->cursor_hpll_disable);
		reg = I915_READ(DSPFW3);
		reg &= ~DSPFW_HPLL_CURSOR_MASK;
		reg |= (wm & 0x3f) << DSPFW_HPLL_CURSOR_SHIFT;
		I915_WRITE(DSPFW3, reg);
		DRM_DEBUG_KMS("DSPFW3 register is %x\n", reg);

		/* activate cxsr */
		I915_WRITE(DSPFW3,
			   I915_READ(DSPFW3) | PINEVIEW_SELF_REFRESH_EN);
		DRM_DEBUG_KMS("Self-refresh is enabled\n");
	} else {
		pineview_disable_cxsr(dev);
		DRM_DEBUG_KMS("Self-refresh is disabled\n");
	}
}

static bool g4x_compute_wm0(struct drm_device *dev,
			    int plane,
			    const struct intel_watermark_params *display,
			    int display_latency_ns,
			    const struct intel_watermark_params *cursor,
			    int cursor_latency_ns,
			    int *plane_wm,
			    int *cursor_wm)
{
	struct drm_crtc *crtc;
	int htotal, hdisplay, clock, pixel_size;
	int line_time_us, line_count;
	int entries, tlb_miss;

	crtc = intel_get_crtc_for_plane(dev, plane);
	if (crtc->fb == NULL || !crtc->enabled) {
		*cursor_wm = cursor->guard_size;
		*plane_wm = display->guard_size;
		return false;
	}

	htotal = crtc->mode.htotal;
	hdisplay = crtc->mode.hdisplay;
	clock = crtc->mode.clock;
	pixel_size = crtc->fb->bits_per_pixel / 8;

	/* Use the small buffer method to calculate plane watermark */
	entries = ((clock * pixel_size / 1000) * display_latency_ns) / 1000;
	tlb_miss = display->fifo_size*display->cacheline_size - hdisplay * 8;
	if (tlb_miss > 0)
		entries += tlb_miss;
	entries = DIV_ROUND_UP(entries, display->cacheline_size);
	*plane_wm = entries + display->guard_size;
	if (*plane_wm > (int)display->max_wm)
		*plane_wm = display->max_wm;

	/* Use the large buffer method to calculate cursor watermark */
	line_time_us = ((htotal * 1000) / clock);
	line_count = (cursor_latency_ns / line_time_us + 1000) / 1000;
	entries = line_count * 64 * pixel_size;
	tlb_miss = cursor->fifo_size*cursor->cacheline_size - hdisplay * 8;
	if (tlb_miss > 0)
		entries += tlb_miss;
	entries = DIV_ROUND_UP(entries, cursor->cacheline_size);
	*cursor_wm = entries + cursor->guard_size;
	if (*cursor_wm > (int)cursor->max_wm)
		*cursor_wm = (int)cursor->max_wm;

	return true;
}

/*
 * Check the wm result.
 *
 * If any calculated watermark values is larger than the maximum value that
 * can be programmed into the associated watermark register, that watermark
 * must be disabled.
 */
static bool g4x_check_srwm(struct drm_device *dev,
			   int display_wm, int cursor_wm,
			   const struct intel_watermark_params *display,
			   const struct intel_watermark_params *cursor)
{
	DRM_DEBUG_KMS("SR watermark: display plane %d, cursor %d\n",
		      display_wm, cursor_wm);

	if (display_wm > display->max_wm) {
		DRM_DEBUG_KMS("display watermark is too large(%d/%ld), disabling\n",
			      display_wm, display->max_wm);
		return false;
	}

	if (cursor_wm > cursor->max_wm) {
		DRM_DEBUG_KMS("cursor watermark is too large(%d/%ld), disabling\n",
			      cursor_wm, cursor->max_wm);
		return false;
	}

	if (!(display_wm || cursor_wm)) {
		DRM_DEBUG_KMS("SR latency is 0, disabling\n");
		return false;
	}

	return true;
}

static bool g4x_compute_srwm(struct drm_device *dev,
			     int plane,
			     int latency_ns,
			     const struct intel_watermark_params *display,
			     const struct intel_watermark_params *cursor,
			     int *display_wm, int *cursor_wm)
{
	struct drm_crtc *crtc;
	int hdisplay, htotal, pixel_size, clock;
	unsigned long line_time_us;
	int line_count, line_size;
	int small, large;
	int entries;

	if (!latency_ns) {
		*display_wm = *cursor_wm = 0;
		return false;
	}

	crtc = intel_get_crtc_for_plane(dev, plane);
	hdisplay = crtc->mode.hdisplay;
	htotal = crtc->mode.htotal;
	clock = crtc->mode.clock;
	pixel_size = crtc->fb->bits_per_pixel / 8;

	line_time_us = (htotal * 1000) / clock;
	line_count = (latency_ns / line_time_us + 1000) / 1000;
	line_size = hdisplay * pixel_size;

	/* Use the minimum of the small and large buffer method for primary */
	small = ((clock * pixel_size / 1000) * latency_ns) / 1000;
	large = line_count * line_size;

	entries = DIV_ROUND_UP(min(small, large), display->cacheline_size);
	*display_wm = entries + display->guard_size;

	/* calculate the self-refresh watermark for display cursor */
	entries = line_count * pixel_size * 64;
	entries = DIV_ROUND_UP(entries, cursor->cacheline_size);
	*cursor_wm = entries + cursor->guard_size;

	return g4x_check_srwm(dev,
			      *display_wm, *cursor_wm,
			      display, cursor);
}

static bool vlv_compute_drain_latency(struct drm_device *dev,
				     int plane,
				     int *plane_prec_mult,
				     int *plane_dl,
				     int *cursor_prec_mult,
				     int *cursor_dl)
{
	struct drm_crtc *crtc;
	int clock, pixel_size;
	int entries;

	crtc = intel_get_crtc_for_plane(dev, plane);
	if (crtc->fb == NULL || !crtc->enabled)
		return false;

	clock = crtc->mode.clock;	/* VESA DOT Clock */
	pixel_size = crtc->fb->bits_per_pixel / 8;	/* BPP */

	entries = (clock / 1000) * pixel_size;
	*plane_prec_mult = (entries > 256) ?
		DRAIN_LATENCY_PRECISION_32 : DRAIN_LATENCY_PRECISION_16;
	*plane_dl = (64 * (*plane_prec_mult) * 4) / ((clock / 1000) *
						     pixel_size);

	entries = (clock / 1000) * 4;	/* BPP is always 4 for cursor */
	*cursor_prec_mult = (entries > 256) ?
		DRAIN_LATENCY_PRECISION_32 : DRAIN_LATENCY_PRECISION_16;
	*cursor_dl = (64 * (*cursor_prec_mult) * 4) / ((clock / 1000) * 4);

	return true;
}

/*
 * Update drain latency registers of memory arbiter
 *
 * Valleyview SoC has a new memory arbiter and needs drain latency registers
 * to be programmed. Each plane has a drain latency multiplier and a drain
 * latency value.
 */

static void vlv_update_drain_latency(struct drm_device *dev)
{
	struct drm_i915_private *dev_priv = dev->dev_private;
	int planea_prec, planea_dl, planeb_prec, planeb_dl;
	int cursora_prec, cursora_dl, cursorb_prec, cursorb_dl;
	int plane_prec_mult, cursor_prec_mult; /* Precision multiplier is
							either 16 or 32 */

	/* For plane A, Cursor A */
	if (vlv_compute_drain_latency(dev, 0, &plane_prec_mult, &planea_dl,
				      &cursor_prec_mult, &cursora_dl)) {
		cursora_prec = (cursor_prec_mult == DRAIN_LATENCY_PRECISION_32) ?
			DDL_CURSORA_PRECISION_32 : DDL_CURSORA_PRECISION_16;
		planea_prec = (plane_prec_mult == DRAIN_LATENCY_PRECISION_32) ?
			DDL_PLANEA_PRECISION_32 : DDL_PLANEA_PRECISION_16;

		I915_WRITE(VLV_DDL1, cursora_prec |
				(cursora_dl << DDL_CURSORA_SHIFT) |
				planea_prec | planea_dl);
	}

	/* For plane B, Cursor B */
	if (vlv_compute_drain_latency(dev, 1, &plane_prec_mult, &planeb_dl,
				      &cursor_prec_mult, &cursorb_dl)) {
		cursorb_prec = (cursor_prec_mult == DRAIN_LATENCY_PRECISION_32) ?
			DDL_CURSORB_PRECISION_32 : DDL_CURSORB_PRECISION_16;
		planeb_prec = (plane_prec_mult == DRAIN_LATENCY_PRECISION_32) ?
			DDL_PLANEB_PRECISION_32 : DDL_PLANEB_PRECISION_16;

		I915_WRITE(VLV_DDL2, cursorb_prec |
				(cursorb_dl << DDL_CURSORB_SHIFT) |
				planeb_prec | planeb_dl);
	}
}

#define single_plane_enabled(mask) is_power_of_2(mask)

static void valleyview_update_wm(struct drm_device *dev)
{
	static const int sr_latency_ns = 12000;
	struct drm_i915_private *dev_priv = dev->dev_private;
	int planea_wm, planeb_wm, cursora_wm, cursorb_wm;
	int plane_sr, cursor_sr;
	unsigned int enabled = 0;

	vlv_update_drain_latency(dev);

	if (g4x_compute_wm0(dev, 0,
			    &valleyview_wm_info, latency_ns,
			    &valleyview_cursor_wm_info, latency_ns,
			    &planea_wm, &cursora_wm))
		enabled |= 1;

	if (g4x_compute_wm0(dev, 1,
			    &valleyview_wm_info, latency_ns,
			    &valleyview_cursor_wm_info, latency_ns,
			    &planeb_wm, &cursorb_wm))
		enabled |= 2;

	plane_sr = cursor_sr = 0;
	if (single_plane_enabled(enabled) &&
	    g4x_compute_srwm(dev, ffs(enabled) - 1,
			     sr_latency_ns,
			     &valleyview_wm_info,
			     &valleyview_cursor_wm_info,
			     &plane_sr, &cursor_sr))
		I915_WRITE(FW_BLC_SELF_VLV, FW_CSPWRDWNEN);
	else
		I915_WRITE(FW_BLC_SELF_VLV,
			   I915_READ(FW_BLC_SELF_VLV) & ~FW_CSPWRDWNEN);

	DRM_DEBUG_KMS("Setting FIFO watermarks - A: plane=%d, cursor=%d, B: plane=%d, cursor=%d, SR: plane=%d, cursor=%d\n",
		      planea_wm, cursora_wm,
		      planeb_wm, cursorb_wm,
		      plane_sr, cursor_sr);

	I915_WRITE(DSPFW1,
		   (plane_sr << DSPFW_SR_SHIFT) |
		   (cursorb_wm << DSPFW_CURSORB_SHIFT) |
		   (planeb_wm << DSPFW_PLANEB_SHIFT) |
		   planea_wm);
	I915_WRITE(DSPFW2,
		   (I915_READ(DSPFW2) & DSPFW_CURSORA_MASK) |
		   (cursora_wm << DSPFW_CURSORA_SHIFT));
	I915_WRITE(DSPFW3,
		   (I915_READ(DSPFW3) | (cursor_sr << DSPFW_CURSOR_SR_SHIFT)));
}

static void g4x_update_wm(struct drm_device *dev)
{
	static const int sr_latency_ns = 12000;
	struct drm_i915_private *dev_priv = dev->dev_private;
	int planea_wm, planeb_wm, cursora_wm, cursorb_wm;
	int plane_sr, cursor_sr;
	unsigned int enabled = 0;

	if (g4x_compute_wm0(dev, 0,
			    &g4x_wm_info, latency_ns,
			    &g4x_cursor_wm_info, latency_ns,
			    &planea_wm, &cursora_wm))
		enabled |= 1;

	if (g4x_compute_wm0(dev, 1,
			    &g4x_wm_info, latency_ns,
			    &g4x_cursor_wm_info, latency_ns,
			    &planeb_wm, &cursorb_wm))
		enabled |= 2;

	plane_sr = cursor_sr = 0;
	if (single_plane_enabled(enabled) &&
	    g4x_compute_srwm(dev, ffs(enabled) - 1,
			     sr_latency_ns,
			     &g4x_wm_info,
			     &g4x_cursor_wm_info,
			     &plane_sr, &cursor_sr))
		I915_WRITE(FW_BLC_SELF, FW_BLC_SELF_EN);
	else
		I915_WRITE(FW_BLC_SELF,
			   I915_READ(FW_BLC_SELF) & ~FW_BLC_SELF_EN);

	DRM_DEBUG_KMS("Setting FIFO watermarks - A: plane=%d, cursor=%d, B: plane=%d, cursor=%d, SR: plane=%d, cursor=%d\n",
		      planea_wm, cursora_wm,
		      planeb_wm, cursorb_wm,
		      plane_sr, cursor_sr);

	I915_WRITE(DSPFW1,
		   (plane_sr << DSPFW_SR_SHIFT) |
		   (cursorb_wm << DSPFW_CURSORB_SHIFT) |
		   (planeb_wm << DSPFW_PLANEB_SHIFT) |
		   planea_wm);
	I915_WRITE(DSPFW2,
		   (I915_READ(DSPFW2) & DSPFW_CURSORA_MASK) |
		   (cursora_wm << DSPFW_CURSORA_SHIFT));
	/* HPLL off in SR has some issues on G4x... disable it */
	I915_WRITE(DSPFW3,
		   (I915_READ(DSPFW3) & ~DSPFW_HPLL_SR_EN) |
		   (cursor_sr << DSPFW_CURSOR_SR_SHIFT));
}

static void i965_update_wm(struct drm_device *dev)
{
	struct drm_i915_private *dev_priv = dev->dev_private;
	struct drm_crtc *crtc;
	int srwm = 1;
	int cursor_sr = 16;

	/* Calc sr entries for one plane configs */
	crtc = single_enabled_crtc(dev);
	if (crtc) {
		/* self-refresh has much higher latency */
		static const int sr_latency_ns = 12000;
		int clock = crtc->mode.clock;
		int htotal = crtc->mode.htotal;
		int hdisplay = crtc->mode.hdisplay;
		int pixel_size = crtc->fb->bits_per_pixel / 8;
		unsigned long line_time_us;
		int entries;

		line_time_us = ((htotal * 1000) / clock);

		/* Use ns/us then divide to preserve precision */
		entries = (((sr_latency_ns / line_time_us) + 1000) / 1000) *
			pixel_size * hdisplay;
		entries = DIV_ROUND_UP(entries, I915_FIFO_LINE_SIZE);
		srwm = I965_FIFO_SIZE - entries;
		if (srwm < 0)
			srwm = 1;
		srwm &= 0x1ff;
		DRM_DEBUG_KMS("self-refresh entries: %d, wm: %d\n",
			      entries, srwm);

		entries = (((sr_latency_ns / line_time_us) + 1000) / 1000) *
			pixel_size * 64;
		entries = DIV_ROUND_UP(entries,
					  i965_cursor_wm_info.cacheline_size);
		cursor_sr = i965_cursor_wm_info.fifo_size -
			(entries + i965_cursor_wm_info.guard_size);

		if (cursor_sr > i965_cursor_wm_info.max_wm)
			cursor_sr = i965_cursor_wm_info.max_wm;

		DRM_DEBUG_KMS("self-refresh watermark: display plane %d "
			      "cursor %d\n", srwm, cursor_sr);

		if (IS_CRESTLINE(dev))
			I915_WRITE(FW_BLC_SELF, FW_BLC_SELF_EN);
	} else {
		/* Turn off self refresh if both pipes are enabled */
		if (IS_CRESTLINE(dev))
			I915_WRITE(FW_BLC_SELF, I915_READ(FW_BLC_SELF)
				   & ~FW_BLC_SELF_EN);
	}

	DRM_DEBUG_KMS("Setting FIFO watermarks - A: 8, B: 8, C: 8, SR %d\n",
		      srwm);

	/* 965 has limitations... */
	I915_WRITE(DSPFW1, (srwm << DSPFW_SR_SHIFT) |
		   (8 << 16) | (8 << 8) | (8 << 0));
	I915_WRITE(DSPFW2, (8 << 8) | (8 << 0));
	/* update cursor SR watermark */
	I915_WRITE(DSPFW3, (cursor_sr << DSPFW_CURSOR_SR_SHIFT));
}

static void i9xx_update_wm(struct drm_device *dev)
{
	struct drm_i915_private *dev_priv = dev->dev_private;
	const struct intel_watermark_params *wm_info;
	uint32_t fwater_lo;
	uint32_t fwater_hi;
	int cwm, srwm = 1;
	int fifo_size;
	int planea_wm, planeb_wm;
	struct drm_crtc *crtc, *enabled = NULL;

	if (IS_I945GM(dev))
		wm_info = &i945_wm_info;
	else if (!IS_GEN2(dev))
		wm_info = &i915_wm_info;
	else
		wm_info = &i855_wm_info;

	fifo_size = dev_priv->display.get_fifo_size(dev, 0);
	crtc = intel_get_crtc_for_plane(dev, 0);
	if (crtc->enabled && crtc->fb) {
		planea_wm = intel_calculate_wm(crtc->mode.clock,
					       wm_info, fifo_size,
					       crtc->fb->bits_per_pixel / 8,
					       latency_ns);
		enabled = crtc;
	} else
		planea_wm = fifo_size - wm_info->guard_size;

	fifo_size = dev_priv->display.get_fifo_size(dev, 1);
	crtc = intel_get_crtc_for_plane(dev, 1);
	if (crtc->enabled && crtc->fb) {
		planeb_wm = intel_calculate_wm(crtc->mode.clock,
					       wm_info, fifo_size,
					       crtc->fb->bits_per_pixel / 8,
					       latency_ns);
		if (enabled == NULL)
			enabled = crtc;
		else
			enabled = NULL;
	} else
		planeb_wm = fifo_size - wm_info->guard_size;

	DRM_DEBUG_KMS("FIFO watermarks - A: %d, B: %d\n", planea_wm, planeb_wm);

	/*
	 * Overlay gets an aggressive default since video jitter is bad.
	 */
	cwm = 2;

	/* Play safe and disable self-refresh before adjusting watermarks. */
	if (IS_I945G(dev) || IS_I945GM(dev))
		I915_WRITE(FW_BLC_SELF, FW_BLC_SELF_EN_MASK | 0);
	else if (IS_I915GM(dev))
		I915_WRITE(INSTPM, I915_READ(INSTPM) & ~INSTPM_SELF_EN);

	/* Calc sr entries for one plane configs */
	if (HAS_FW_BLC(dev) && enabled) {
		/* self-refresh has much higher latency */
		static const int sr_latency_ns = 6000;
		int clock = enabled->mode.clock;
		int htotal = enabled->mode.htotal;
		int hdisplay = enabled->mode.hdisplay;
		int pixel_size = enabled->fb->bits_per_pixel / 8;
		unsigned long line_time_us;
		int entries;

		line_time_us = (htotal * 1000) / clock;

		/* Use ns/us then divide to preserve precision */
		entries = (((sr_latency_ns / line_time_us) + 1000) / 1000) *
			pixel_size * hdisplay;
		entries = DIV_ROUND_UP(entries, wm_info->cacheline_size);
		DRM_DEBUG_KMS("self-refresh entries: %d\n", entries);
		srwm = wm_info->fifo_size - entries;
		if (srwm < 0)
			srwm = 1;

		if (IS_I945G(dev) || IS_I945GM(dev))
			I915_WRITE(FW_BLC_SELF,
				   FW_BLC_SELF_FIFO_MASK | (srwm & 0xff));
		else if (IS_I915GM(dev))
			I915_WRITE(FW_BLC_SELF, srwm & 0x3f);
	}

	DRM_DEBUG_KMS("Setting FIFO watermarks - A: %d, B: %d, C: %d, SR %d\n",
		      planea_wm, planeb_wm, cwm, srwm);

	fwater_lo = ((planeb_wm & 0x3f) << 16) | (planea_wm & 0x3f);
	fwater_hi = (cwm & 0x1f);

	/* Set request length to 8 cachelines per fetch */
	fwater_lo = fwater_lo | (1 << 24) | (1 << 8);
	fwater_hi = fwater_hi | (1 << 8);

	I915_WRITE(FW_BLC, fwater_lo);
	I915_WRITE(FW_BLC2, fwater_hi);

	if (HAS_FW_BLC(dev)) {
		if (enabled) {
			if (IS_I945G(dev) || IS_I945GM(dev))
				I915_WRITE(FW_BLC_SELF,
					   FW_BLC_SELF_EN_MASK | FW_BLC_SELF_EN);
			else if (IS_I915GM(dev))
				I915_WRITE(INSTPM, I915_READ(INSTPM) | INSTPM_SELF_EN);
			DRM_DEBUG_KMS("memory self refresh enabled\n");
		} else
			DRM_DEBUG_KMS("memory self refresh disabled\n");
	}
}

static void i830_update_wm(struct drm_device *dev)
{
	struct drm_i915_private *dev_priv = dev->dev_private;
	struct drm_crtc *crtc;
	uint32_t fwater_lo;
	int planea_wm;

	crtc = single_enabled_crtc(dev);
	if (crtc == NULL)
		return;

	planea_wm = intel_calculate_wm(crtc->mode.clock, &i830_wm_info,
				       dev_priv->display.get_fifo_size(dev, 0),
				       crtc->fb->bits_per_pixel / 8,
				       latency_ns);
	fwater_lo = I915_READ(FW_BLC) & ~0xfff;
	fwater_lo |= (3<<8) | planea_wm;

	DRM_DEBUG_KMS("Setting FIFO watermarks - A: %d\n", planea_wm);

	I915_WRITE(FW_BLC, fwater_lo);
}

#define ILK_LP0_PLANE_LATENCY		700
#define ILK_LP0_CURSOR_LATENCY		1300

/*
 * Check the wm result.
 *
 * If any calculated watermark values is larger than the maximum value that
 * can be programmed into the associated watermark register, that watermark
 * must be disabled.
 */
static bool ironlake_check_srwm(struct drm_device *dev, int level,
				int fbc_wm, int display_wm, int cursor_wm,
				const struct intel_watermark_params *display,
				const struct intel_watermark_params *cursor)
{
	struct drm_i915_private *dev_priv = dev->dev_private;

	DRM_DEBUG_KMS("watermark %d: display plane %d, fbc lines %d,"
		      " cursor %d\n", level, display_wm, fbc_wm, cursor_wm);

	if (fbc_wm > SNB_FBC_MAX_SRWM) {
		DRM_DEBUG_KMS("fbc watermark(%d) is too large(%d), disabling wm%d+\n",
			      fbc_wm, SNB_FBC_MAX_SRWM, level);

		/* fbc has it's own way to disable FBC WM */
		I915_WRITE(DISP_ARB_CTL,
			   I915_READ(DISP_ARB_CTL) | DISP_FBC_WM_DIS);
		return false;
	}

	if (display_wm > display->max_wm) {
		DRM_DEBUG_KMS("display watermark(%d) is too large(%d), disabling wm%d+\n",
			      display_wm, SNB_DISPLAY_MAX_SRWM, level);
		return false;
	}

	if (cursor_wm > cursor->max_wm) {
		DRM_DEBUG_KMS("cursor watermark(%d) is too large(%d), disabling wm%d+\n",
			      cursor_wm, SNB_CURSOR_MAX_SRWM, level);
		return false;
	}

	if (!(fbc_wm || display_wm || cursor_wm)) {
		DRM_DEBUG_KMS("latency %d is 0, disabling wm%d+\n", level, level);
		return false;
	}

	return true;
}

/*
 * Compute watermark values of WM[1-3],
 */
static bool ironlake_compute_srwm(struct drm_device *dev, int level, int plane,
				  int latency_ns,
				  const struct intel_watermark_params *display,
				  const struct intel_watermark_params *cursor,
				  int *fbc_wm, int *display_wm, int *cursor_wm)
{
	struct drm_crtc *crtc;
	unsigned long line_time_us;
	int hdisplay, htotal, pixel_size, clock;
	int line_count, line_size;
	int small, large;
	int entries;

	if (!latency_ns) {
		*fbc_wm = *display_wm = *cursor_wm = 0;
		return false;
	}

	crtc = intel_get_crtc_for_plane(dev, plane);
	hdisplay = crtc->mode.hdisplay;
	htotal = crtc->mode.htotal;
	clock = crtc->mode.clock;
	pixel_size = crtc->fb->bits_per_pixel / 8;

	line_time_us = (htotal * 1000) / clock;
	line_count = (latency_ns / line_time_us + 1000) / 1000;
	line_size = hdisplay * pixel_size;

	/* Use the minimum of the small and large buffer method for primary */
	small = ((clock * pixel_size / 1000) * latency_ns) / 1000;
	large = line_count * line_size;

	entries = DIV_ROUND_UP(min(small, large), display->cacheline_size);
	*display_wm = entries + display->guard_size;

	/*
	 * Spec says:
	 * FBC WM = ((Final Primary WM * 64) / number of bytes per line) + 2
	 */
	*fbc_wm = DIV_ROUND_UP(*display_wm * 64, line_size) + 2;

	/* calculate the self-refresh watermark for display cursor */
	entries = line_count * pixel_size * 64;
	entries = DIV_ROUND_UP(entries, cursor->cacheline_size);
	*cursor_wm = entries + cursor->guard_size;

	return ironlake_check_srwm(dev, level,
				   *fbc_wm, *display_wm, *cursor_wm,
				   display, cursor);
}

static void ironlake_update_wm(struct drm_device *dev)
{
	struct drm_i915_private *dev_priv = dev->dev_private;
	int fbc_wm, plane_wm, cursor_wm;
	unsigned int enabled;

	enabled = 0;
	if (g4x_compute_wm0(dev, 0,
			    &ironlake_display_wm_info,
			    ILK_LP0_PLANE_LATENCY,
			    &ironlake_cursor_wm_info,
			    ILK_LP0_CURSOR_LATENCY,
			    &plane_wm, &cursor_wm)) {
		I915_WRITE(WM0_PIPEA_ILK,
			   (plane_wm << WM0_PIPE_PLANE_SHIFT) | cursor_wm);
		DRM_DEBUG_KMS("FIFO watermarks For pipe A -"
			      " plane %d, " "cursor: %d\n",
			      plane_wm, cursor_wm);
		enabled |= 1;
	}

	if (g4x_compute_wm0(dev, 1,
			    &ironlake_display_wm_info,
			    ILK_LP0_PLANE_LATENCY,
			    &ironlake_cursor_wm_info,
			    ILK_LP0_CURSOR_LATENCY,
			    &plane_wm, &cursor_wm)) {
		I915_WRITE(WM0_PIPEB_ILK,
			   (plane_wm << WM0_PIPE_PLANE_SHIFT) | cursor_wm);
		DRM_DEBUG_KMS("FIFO watermarks For pipe B -"
			      " plane %d, cursor: %d\n",
			      plane_wm, cursor_wm);
		enabled |= 2;
	}

	/*
	 * Calculate and update the self-refresh watermark only when one
	 * display plane is used.
	 */
	I915_WRITE(WM3_LP_ILK, 0);
	I915_WRITE(WM2_LP_ILK, 0);
	I915_WRITE(WM1_LP_ILK, 0);

	if (!single_plane_enabled(enabled))
		return;
	enabled = ffs(enabled) - 1;

	/* WM1 */
	if (!ironlake_compute_srwm(dev, 1, enabled,
				   ILK_READ_WM1_LATENCY() * 500,
				   &ironlake_display_srwm_info,
				   &ironlake_cursor_srwm_info,
				   &fbc_wm, &plane_wm, &cursor_wm))
		return;

	I915_WRITE(WM1_LP_ILK,
		   WM1_LP_SR_EN |
		   (ILK_READ_WM1_LATENCY() << WM1_LP_LATENCY_SHIFT) |
		   (fbc_wm << WM1_LP_FBC_SHIFT) |
		   (plane_wm << WM1_LP_SR_SHIFT) |
		   cursor_wm);

	/* WM2 */
	if (!ironlake_compute_srwm(dev, 2, enabled,
				   ILK_READ_WM2_LATENCY() * 500,
				   &ironlake_display_srwm_info,
				   &ironlake_cursor_srwm_info,
				   &fbc_wm, &plane_wm, &cursor_wm))
		return;

	I915_WRITE(WM2_LP_ILK,
		   WM2_LP_EN |
		   (ILK_READ_WM2_LATENCY() << WM1_LP_LATENCY_SHIFT) |
		   (fbc_wm << WM1_LP_FBC_SHIFT) |
		   (plane_wm << WM1_LP_SR_SHIFT) |
		   cursor_wm);

	/*
	 * WM3 is unsupported on ILK, probably because we don't have latency
	 * data for that power state
	 */
}

static void sandybridge_update_wm(struct drm_device *dev)
{
	struct drm_i915_private *dev_priv = dev->dev_private;
	int latency = SNB_READ_WM0_LATENCY() * 100;	/* In unit 0.1us */
	u32 val;
	int fbc_wm, plane_wm, cursor_wm;
	unsigned int enabled;

	enabled = 0;
	if (g4x_compute_wm0(dev, 0,
			    &sandybridge_display_wm_info, latency,
			    &sandybridge_cursor_wm_info, latency,
			    &plane_wm, &cursor_wm)) {
		val = I915_READ(WM0_PIPEA_ILK);
		val &= ~(WM0_PIPE_PLANE_MASK | WM0_PIPE_CURSOR_MASK);
		I915_WRITE(WM0_PIPEA_ILK, val |
			   ((plane_wm << WM0_PIPE_PLANE_SHIFT) | cursor_wm));
		DRM_DEBUG_KMS("FIFO watermarks For pipe A -"
			      " plane %d, " "cursor: %d\n",
			      plane_wm, cursor_wm);
		enabled |= 1;
	}

	if (g4x_compute_wm0(dev, 1,
			    &sandybridge_display_wm_info, latency,
			    &sandybridge_cursor_wm_info, latency,
			    &plane_wm, &cursor_wm)) {
		val = I915_READ(WM0_PIPEB_ILK);
		val &= ~(WM0_PIPE_PLANE_MASK | WM0_PIPE_CURSOR_MASK);
		I915_WRITE(WM0_PIPEB_ILK, val |
			   ((plane_wm << WM0_PIPE_PLANE_SHIFT) | cursor_wm));
		DRM_DEBUG_KMS("FIFO watermarks For pipe B -"
			      " plane %d, cursor: %d\n",
			      plane_wm, cursor_wm);
		enabled |= 2;
	}

	if ((dev_priv->num_pipe == 3) &&
	    g4x_compute_wm0(dev, 2,
			    &sandybridge_display_wm_info, latency,
			    &sandybridge_cursor_wm_info, latency,
			    &plane_wm, &cursor_wm)) {
		val = I915_READ(WM0_PIPEC_IVB);
		val &= ~(WM0_PIPE_PLANE_MASK | WM0_PIPE_CURSOR_MASK);
		I915_WRITE(WM0_PIPEC_IVB, val |
			   ((plane_wm << WM0_PIPE_PLANE_SHIFT) | cursor_wm));
		DRM_DEBUG_KMS("FIFO watermarks For pipe C -"
			      " plane %d, cursor: %d\n",
			      plane_wm, cursor_wm);
		enabled |= 3;
	}

	/*
	 * Calculate and update the self-refresh watermark only when one
	 * display plane is used.
	 *
	 * SNB support 3 levels of watermark.
	 *
	 * WM1/WM2/WM2 watermarks have to be enabled in the ascending order,
	 * and disabled in the descending order
	 *
	 */
	I915_WRITE(WM3_LP_ILK, 0);
	I915_WRITE(WM2_LP_ILK, 0);
	I915_WRITE(WM1_LP_ILK, 0);

	if (!single_plane_enabled(enabled) ||
	    dev_priv->sprite_scaling_enabled)
		return;
	enabled = ffs(enabled) - 1;

	/* WM1 */
	if (!ironlake_compute_srwm(dev, 1, enabled,
				   SNB_READ_WM1_LATENCY() * 500,
				   &sandybridge_display_srwm_info,
				   &sandybridge_cursor_srwm_info,
				   &fbc_wm, &plane_wm, &cursor_wm))
		return;

	I915_WRITE(WM1_LP_ILK,
		   WM1_LP_SR_EN |
		   (SNB_READ_WM1_LATENCY() << WM1_LP_LATENCY_SHIFT) |
		   (fbc_wm << WM1_LP_FBC_SHIFT) |
		   (plane_wm << WM1_LP_SR_SHIFT) |
		   cursor_wm);

	/* WM2 */
	if (!ironlake_compute_srwm(dev, 2, enabled,
				   SNB_READ_WM2_LATENCY() * 500,
				   &sandybridge_display_srwm_info,
				   &sandybridge_cursor_srwm_info,
				   &fbc_wm, &plane_wm, &cursor_wm))
		return;

	I915_WRITE(WM2_LP_ILK,
		   WM2_LP_EN |
		   (SNB_READ_WM2_LATENCY() << WM1_LP_LATENCY_SHIFT) |
		   (fbc_wm << WM1_LP_FBC_SHIFT) |
		   (plane_wm << WM1_LP_SR_SHIFT) |
		   cursor_wm);

	/* WM3 */
	if (!ironlake_compute_srwm(dev, 3, enabled,
				   SNB_READ_WM3_LATENCY() * 500,
				   &sandybridge_display_srwm_info,
				   &sandybridge_cursor_srwm_info,
				   &fbc_wm, &plane_wm, &cursor_wm))
		return;

	I915_WRITE(WM3_LP_ILK,
		   WM3_LP_EN |
		   (SNB_READ_WM3_LATENCY() << WM1_LP_LATENCY_SHIFT) |
		   (fbc_wm << WM1_LP_FBC_SHIFT) |
		   (plane_wm << WM1_LP_SR_SHIFT) |
		   cursor_wm);
}

static void
haswell_update_linetime_wm(struct drm_device *dev, int pipe,
				 struct drm_display_mode *mode)
{
	struct drm_i915_private *dev_priv = dev->dev_private;
	u32 temp;

	temp = I915_READ(PIPE_WM_LINETIME(pipe));
	temp &= ~PIPE_WM_LINETIME_MASK;

	/* The WM are computed with base on how long it takes to fill a single
	 * row at the given clock rate, multiplied by 8.
	 * */
	temp |= PIPE_WM_LINETIME_TIME(
		((mode->crtc_hdisplay * 1000) / mode->clock) * 8);

	/* IPS watermarks are only used by pipe A, and are ignored by
	 * pipes B and C.  They are calculated similarly to the common
	 * linetime values, except that we are using CD clock frequency
	 * in MHz instead of pixel rate for the division.
	 *
	 * This is a placeholder for the IPS watermark calculation code.
	 */

	I915_WRITE(PIPE_WM_LINETIME(pipe), temp);
}

static bool
sandybridge_compute_sprite_wm(struct drm_device *dev, int plane,
			      uint32_t sprite_width, int pixel_size,
			      const struct intel_watermark_params *display,
			      int display_latency_ns, int *sprite_wm)
{
	struct drm_crtc *crtc;
	int clock;
	int entries, tlb_miss;

	crtc = intel_get_crtc_for_plane(dev, plane);
	if (crtc->fb == NULL || !crtc->enabled) {
		*sprite_wm = display->guard_size;
		return false;
	}

	clock = crtc->mode.clock;

	/* Use the small buffer method to calculate the sprite watermark */
	entries = ((clock * pixel_size / 1000) * display_latency_ns) / 1000;
	tlb_miss = display->fifo_size*display->cacheline_size -
		sprite_width * 8;
	if (tlb_miss > 0)
		entries += tlb_miss;
	entries = DIV_ROUND_UP(entries, display->cacheline_size);
	*sprite_wm = entries + display->guard_size;
	if (*sprite_wm > (int)display->max_wm)
		*sprite_wm = display->max_wm;

	return true;
}

static bool
sandybridge_compute_sprite_srwm(struct drm_device *dev, int plane,
				uint32_t sprite_width, int pixel_size,
				const struct intel_watermark_params *display,
				int latency_ns, int *sprite_wm)
{
	struct drm_crtc *crtc;
	unsigned long line_time_us;
	int clock;
	int line_count, line_size;
	int small, large;
	int entries;

	if (!latency_ns) {
		*sprite_wm = 0;
		return false;
	}

	crtc = intel_get_crtc_for_plane(dev, plane);
	clock = crtc->mode.clock;
	if (!clock) {
		*sprite_wm = 0;
		return false;
	}

	line_time_us = (sprite_width * 1000) / clock;
	if (!line_time_us) {
		*sprite_wm = 0;
		return false;
	}

	line_count = (latency_ns / line_time_us + 1000) / 1000;
	line_size = sprite_width * pixel_size;

	/* Use the minimum of the small and large buffer method for primary */
	small = ((clock * pixel_size / 1000) * latency_ns) / 1000;
	large = line_count * line_size;

	entries = DIV_ROUND_UP(min(small, large), display->cacheline_size);
	*sprite_wm = entries + display->guard_size;

	return *sprite_wm > 0x3ff ? false : true;
}

static void sandybridge_update_sprite_wm(struct drm_device *dev, int pipe,
					 uint32_t sprite_width, int pixel_size)
{
	struct drm_i915_private *dev_priv = dev->dev_private;
	int latency = SNB_READ_WM0_LATENCY() * 100;	/* In unit 0.1us */
	u32 val;
	int sprite_wm, reg;
	int ret;

	switch (pipe) {
	case 0:
		reg = WM0_PIPEA_ILK;
		break;
	case 1:
		reg = WM0_PIPEB_ILK;
		break;
	case 2:
		reg = WM0_PIPEC_IVB;
		break;
	default:
		return; /* bad pipe */
	}

	ret = sandybridge_compute_sprite_wm(dev, pipe, sprite_width, pixel_size,
					    &sandybridge_display_wm_info,
					    latency, &sprite_wm);
	if (!ret) {
		DRM_DEBUG_KMS("failed to compute sprite wm for pipe %d\n",
			      pipe);
		return;
	}

	val = I915_READ(reg);
	val &= ~WM0_PIPE_SPRITE_MASK;
	I915_WRITE(reg, val | (sprite_wm << WM0_PIPE_SPRITE_SHIFT));
	DRM_DEBUG_KMS("sprite watermarks For pipe %d - %d\n", pipe, sprite_wm);


	ret = sandybridge_compute_sprite_srwm(dev, pipe, sprite_width,
					      pixel_size,
					      &sandybridge_display_srwm_info,
					      SNB_READ_WM1_LATENCY() * 500,
					      &sprite_wm);
	if (!ret) {
		DRM_DEBUG_KMS("failed to compute sprite lp1 wm on pipe %d\n",
			      pipe);
		return;
	}
	I915_WRITE(WM1S_LP_ILK, sprite_wm);

	/* Only IVB has two more LP watermarks for sprite */
	if (!IS_IVYBRIDGE(dev))
		return;

	ret = sandybridge_compute_sprite_srwm(dev, pipe, sprite_width,
					      pixel_size,
					      &sandybridge_display_srwm_info,
					      SNB_READ_WM2_LATENCY() * 500,
					      &sprite_wm);
	if (!ret) {
		DRM_DEBUG_KMS("failed to compute sprite lp2 wm on pipe %d\n",
			      pipe);
		return;
	}
	I915_WRITE(WM2S_LP_IVB, sprite_wm);

	ret = sandybridge_compute_sprite_srwm(dev, pipe, sprite_width,
					      pixel_size,
					      &sandybridge_display_srwm_info,
					      SNB_READ_WM3_LATENCY() * 500,
					      &sprite_wm);
	if (!ret) {
		DRM_DEBUG_KMS("failed to compute sprite lp3 wm on pipe %d\n",
			      pipe);
		return;
	}
	I915_WRITE(WM3S_LP_IVB, sprite_wm);
}

/**
 * intel_update_watermarks - update FIFO watermark values based on current modes
 *
 * Calculate watermark values for the various WM regs based on current mode
 * and plane configuration.
 *
 * There are several cases to deal with here:
 *   - normal (i.e. non-self-refresh)
 *   - self-refresh (SR) mode
 *   - lines are large relative to FIFO size (buffer can hold up to 2)
 *   - lines are small relative to FIFO size (buffer can hold more than 2
 *     lines), so need to account for TLB latency
 *
 *   The normal calculation is:
 *     watermark = dotclock * bytes per pixel * latency
 *   where latency is platform & configuration dependent (we assume pessimal
 *   values here).
 *
 *   The SR calculation is:
 *     watermark = (trunc(latency/line time)+1) * surface width *
 *       bytes per pixel
 *   where
 *     line time = htotal / dotclock
 *     surface width = hdisplay for normal plane and 64 for cursor
 *   and latency is assumed to be high, as above.
 *
 * The final value programmed to the register should always be rounded up,
 * and include an extra 2 entries to account for clock crossings.
 *
 * We don't use the sprite, so we can ignore that.  And on Crestline we have
 * to set the non-SR watermarks to 8.
 */
void intel_update_watermarks(struct drm_device *dev)
{
	struct drm_i915_private *dev_priv = dev->dev_private;

	if (dev_priv->display.update_wm)
		dev_priv->display.update_wm(dev);
}

void intel_update_linetime_watermarks(struct drm_device *dev,
		int pipe, struct drm_display_mode *mode)
{
	struct drm_i915_private *dev_priv = dev->dev_private;

	if (dev_priv->display.update_linetime_wm)
		dev_priv->display.update_linetime_wm(dev, pipe, mode);
}

void intel_update_sprite_watermarks(struct drm_device *dev, int pipe,
				    uint32_t sprite_width, int pixel_size)
{
	struct drm_i915_private *dev_priv = dev->dev_private;

	if (dev_priv->display.update_sprite_wm)
		dev_priv->display.update_sprite_wm(dev, pipe, sprite_width,
						   pixel_size);
}

static struct drm_i915_gem_object *
intel_alloc_context_page(struct drm_device *dev)
{
	struct drm_i915_gem_object *ctx;
	int ret;

	WARN_ON(!mutex_is_locked(&dev->struct_mutex));

	ctx = i915_gem_alloc_object(dev, 4096);
	if (!ctx) {
		DRM_DEBUG("failed to alloc power context, RC6 disabled\n");
		return NULL;
	}

	ret = i915_gem_object_pin(ctx, 4096, true);
	if (ret) {
		DRM_ERROR("failed to pin power context: %d\n", ret);
		goto err_unref;
	}

	ret = i915_gem_object_set_to_gtt_domain(ctx, 1);
	if (ret) {
		DRM_ERROR("failed to set-domain on power context: %d\n", ret);
		goto err_unpin;
	}

	return ctx;

err_unpin:
	i915_gem_object_unpin(ctx);
err_unref:
	drm_gem_object_unreference(&ctx->base);
	mutex_unlock(&dev->struct_mutex);
	return NULL;
}

bool ironlake_set_drps(struct drm_device *dev, u8 val)
{
	struct drm_i915_private *dev_priv = dev->dev_private;
	u16 rgvswctl;

	rgvswctl = I915_READ16(MEMSWCTL);
	if (rgvswctl & MEMCTL_CMD_STS) {
		DRM_DEBUG("gpu busy, RCS change rejected\n");
		return false; /* still busy with another command */
	}

	rgvswctl = (MEMCTL_CMD_CHFREQ << MEMCTL_CMD_SHIFT) |
		(val << MEMCTL_FREQ_SHIFT) | MEMCTL_SFCAVM;
	I915_WRITE16(MEMSWCTL, rgvswctl);
	POSTING_READ16(MEMSWCTL);

	rgvswctl |= MEMCTL_CMD_STS;
	I915_WRITE16(MEMSWCTL, rgvswctl);

	return true;
}

static void ironlake_enable_drps(struct drm_device *dev)
{
	struct drm_i915_private *dev_priv = dev->dev_private;
	u32 rgvmodectl = I915_READ(MEMMODECTL);
	u8 fmax, fmin, fstart, vstart;

	/* Enable temp reporting */
	I915_WRITE16(PMMISC, I915_READ(PMMISC) | MCPPCE_EN);
	I915_WRITE16(TSC1, I915_READ(TSC1) | TSE);

	/* 100ms RC evaluation intervals */
	I915_WRITE(RCUPEI, 100000);
	I915_WRITE(RCDNEI, 100000);

	/* Set max/min thresholds to 90ms and 80ms respectively */
	I915_WRITE(RCBMAXAVG, 90000);
	I915_WRITE(RCBMINAVG, 80000);

	I915_WRITE(MEMIHYST, 1);

	/* Set up min, max, and cur for interrupt handling */
	fmax = (rgvmodectl & MEMMODE_FMAX_MASK) >> MEMMODE_FMAX_SHIFT;
	fmin = (rgvmodectl & MEMMODE_FMIN_MASK);
	fstart = (rgvmodectl & MEMMODE_FSTART_MASK) >>
		MEMMODE_FSTART_SHIFT;

	vstart = (I915_READ(PXVFREQ_BASE + (fstart * 4)) & PXVFREQ_PX_MASK) >>
		PXVFREQ_PX_SHIFT;

	dev_priv->fmax = fmax; /* IPS callback will increase this */
	dev_priv->fstart = fstart;

	dev_priv->max_delay = fstart;
	dev_priv->min_delay = fmin;
	dev_priv->cur_delay = fstart;

	DRM_DEBUG_DRIVER("fmax: %d, fmin: %d, fstart: %d\n",
			 fmax, fmin, fstart);

	I915_WRITE(MEMINTREN, MEMINT_CX_SUPR_EN | MEMINT_EVAL_CHG_EN);

	/*
	 * Interrupts will be enabled in ironlake_irq_postinstall
	 */

	I915_WRITE(VIDSTART, vstart);
	POSTING_READ(VIDSTART);

	rgvmodectl |= MEMMODE_SWMODE_EN;
	I915_WRITE(MEMMODECTL, rgvmodectl);

	if (wait_for((I915_READ(MEMSWCTL) & MEMCTL_CMD_STS) == 0, 10))
		DRM_ERROR("stuck trying to change perf mode\n");
	msleep(1);

	ironlake_set_drps(dev, fstart);

	dev_priv->last_count1 = I915_READ(0x112e4) + I915_READ(0x112e8) +
		I915_READ(0x112e0);
	dev_priv->last_time1 = jiffies_to_msecs(jiffies);
	dev_priv->last_count2 = I915_READ(0x112f4);
	getrawmonotonic(&dev_priv->last_time2);
}

static void ironlake_disable_drps(struct drm_device *dev)
{
	struct drm_i915_private *dev_priv = dev->dev_private;
	u16 rgvswctl = I915_READ16(MEMSWCTL);

	/* Ack interrupts, disable EFC interrupt */
	I915_WRITE(MEMINTREN, I915_READ(MEMINTREN) & ~MEMINT_EVAL_CHG_EN);
	I915_WRITE(MEMINTRSTS, MEMINT_EVAL_CHG);
	I915_WRITE(DEIER, I915_READ(DEIER) & ~DE_PCU_EVENT);
	I915_WRITE(DEIIR, DE_PCU_EVENT);
	I915_WRITE(DEIMR, I915_READ(DEIMR) | DE_PCU_EVENT);

	/* Go back to the starting frequency */
	ironlake_set_drps(dev, dev_priv->fstart);
	msleep(1);
	rgvswctl |= MEMCTL_CMD_STS;
	I915_WRITE(MEMSWCTL, rgvswctl);
	msleep(1);

}

void gen6_set_rps(struct drm_device *dev, u8 val)
{
	struct drm_i915_private *dev_priv = dev->dev_private;
	u32 limits;

	limits = 0;
	if (val >= dev_priv->max_delay)
		val = dev_priv->max_delay;
	else
		limits |= dev_priv->max_delay << 24;

	if (val <= dev_priv->min_delay)
		val = dev_priv->min_delay;
	else
		limits |= dev_priv->min_delay << 16;

	if (val == dev_priv->cur_delay)
		return;

	I915_WRITE(GEN6_RPNSWREQ,
		   GEN6_FREQUENCY(val) |
		   GEN6_OFFSET(0) |
		   GEN6_AGGRESSIVE_TURBO);

	/* Make sure we continue to get interrupts
	 * until we hit the minimum or maximum frequencies.
	 */
	I915_WRITE(GEN6_RP_INTERRUPT_LIMITS, limits);

	dev_priv->cur_delay = val;
}

static void gen6_disable_rps(struct drm_device *dev)
{
	struct drm_i915_private *dev_priv = dev->dev_private;

	I915_WRITE(GEN6_RC_CONTROL, 0);
	I915_WRITE(GEN6_RPNSWREQ, 1 << 31);
	I915_WRITE(GEN6_PMINTRMSK, 0xffffffff);
	I915_WRITE(GEN6_PMIER, 0);
	/* Complete PM interrupt masking here doesn't race with the rps work
	 * item again unmasking PM interrupts because that is using a different
	 * register (PMIMR) to mask PM interrupts. The only risk is in leaving
	 * stale bits in PMIIR and PMIMR which gen6_enable_rps will clean up. */

	spin_lock_irq(&dev_priv->rps_lock);
	dev_priv->pm_iir = 0;
	spin_unlock_irq(&dev_priv->rps_lock);

	I915_WRITE(GEN6_PMIIR, I915_READ(GEN6_PMIIR));
}

int intel_enable_rc6(const struct drm_device *dev)
{
	/*
	 * Respect the kernel parameter if it is set
	 */
	if (i915_enable_rc6 >= 0)
		return i915_enable_rc6;

	/*
	 * Disable RC6 on Ironlake
	 */
	if (INTEL_INFO(dev)->gen == 5)
		return 0;

	/* On Haswell, only RC6 is available. So let's enable it by default to
	 * provide better testing and coverage since the beginning.
	 */
	if (IS_HASWELL(dev))
		return INTEL_RC6_ENABLE;

	/*
	 * Disable rc6 on Sandybridge
	 */
	if (INTEL_INFO(dev)->gen == 6) {
		DRM_DEBUG_DRIVER("Sandybridge: deep RC6 disabled\n");
		return INTEL_RC6_ENABLE;
	}
	DRM_DEBUG_DRIVER("RC6 and deep RC6 enabled\n");
	return (INTEL_RC6_ENABLE | INTEL_RC6p_ENABLE);
}

static void gen6_enable_rps(struct drm_device *dev)
{
	struct drm_i915_private *dev_priv = dev->dev_private;
	struct intel_ring_buffer *ring;
	u32 rp_state_cap;
	u32 gt_perf_status;
	u32 pcu_mbox, rc6_mask = 0;
	u32 gtfifodbg;
	int rc6_mode;
	int i;

	WARN_ON(!mutex_is_locked(&dev->struct_mutex));

	/* Here begins a magic sequence of register writes to enable
	 * auto-downclocking.
	 *
	 * Perhaps there might be some value in exposing these to
	 * userspace...
	 */
	I915_WRITE(GEN6_RC_STATE, 0);

	/* Clear the DBG now so we don't confuse earlier errors */
	if ((gtfifodbg = I915_READ(GTFIFODBG))) {
		DRM_ERROR("GT fifo had a previous error %x\n", gtfifodbg);
		I915_WRITE(GTFIFODBG, gtfifodbg);
	}

	gen6_gt_force_wake_get(dev_priv);

	rp_state_cap = I915_READ(GEN6_RP_STATE_CAP);
	gt_perf_status = I915_READ(GEN6_GT_PERF_STATUS);

	/* In units of 100MHz */
	dev_priv->max_delay = rp_state_cap & 0xff;
	dev_priv->min_delay = (rp_state_cap & 0xff0000) >> 16;
	dev_priv->cur_delay = 0;

	/* disable the counters and set deterministic thresholds */
	I915_WRITE(GEN6_RC_CONTROL, 0);

	I915_WRITE(GEN6_RC1_WAKE_RATE_LIMIT, 1000 << 16);
	I915_WRITE(GEN6_RC6_WAKE_RATE_LIMIT, 40 << 16 | 30);
	I915_WRITE(GEN6_RC6pp_WAKE_RATE_LIMIT, 30);
	I915_WRITE(GEN6_RC_EVALUATION_INTERVAL, 125000);
	I915_WRITE(GEN6_RC_IDLE_HYSTERSIS, 25);

	for_each_ring(ring, dev_priv, i)
		I915_WRITE(RING_MAX_IDLE(ring->mmio_base), 10);

	I915_WRITE(GEN6_RC_SLEEP, 0);
	I915_WRITE(GEN6_RC1e_THRESHOLD, 1000);
	I915_WRITE(GEN6_RC6_THRESHOLD, 50000);
	I915_WRITE(GEN6_RC6p_THRESHOLD, 100000);
	I915_WRITE(GEN6_RC6pp_THRESHOLD, 64000); /* unused */

	/* Check if we are enabling RC6 */
	rc6_mode = intel_enable_rc6(dev_priv->dev);
	if (rc6_mode & INTEL_RC6_ENABLE)
		rc6_mask |= GEN6_RC_CTL_RC6_ENABLE;

	/* We don't use those on Haswell */
	if (!IS_HASWELL(dev)) {
		if (rc6_mode & INTEL_RC6p_ENABLE)
			rc6_mask |= GEN6_RC_CTL_RC6p_ENABLE;

		if (rc6_mode & INTEL_RC6pp_ENABLE)
			rc6_mask |= GEN6_RC_CTL_RC6pp_ENABLE;
	}

	DRM_INFO("Enabling RC6 states: RC6 %s, RC6p %s, RC6pp %s\n",
			(rc6_mask & GEN6_RC_CTL_RC6_ENABLE) ? "on" : "off",
			(rc6_mask & GEN6_RC_CTL_RC6p_ENABLE) ? "on" : "off",
			(rc6_mask & GEN6_RC_CTL_RC6pp_ENABLE) ? "on" : "off");

	I915_WRITE(GEN6_RC_CONTROL,
		   rc6_mask |
		   GEN6_RC_CTL_EI_MODE(1) |
		   GEN6_RC_CTL_HW_ENABLE);

	I915_WRITE(GEN6_RPNSWREQ,
		   GEN6_FREQUENCY(10) |
		   GEN6_OFFSET(0) |
		   GEN6_AGGRESSIVE_TURBO);
	I915_WRITE(GEN6_RC_VIDEO_FREQ,
		   GEN6_FREQUENCY(12));

	I915_WRITE(GEN6_RP_DOWN_TIMEOUT, 1000000);
	I915_WRITE(GEN6_RP_INTERRUPT_LIMITS,
		   dev_priv->max_delay << 24 |
		   dev_priv->min_delay << 16);

	if (IS_HASWELL(dev)) {
		I915_WRITE(GEN6_RP_UP_THRESHOLD, 59400);
		I915_WRITE(GEN6_RP_DOWN_THRESHOLD, 245000);
		I915_WRITE(GEN6_RP_UP_EI, 66000);
		I915_WRITE(GEN6_RP_DOWN_EI, 350000);
	} else {
		I915_WRITE(GEN6_RP_UP_THRESHOLD, 10000);
		I915_WRITE(GEN6_RP_DOWN_THRESHOLD, 1000000);
		I915_WRITE(GEN6_RP_UP_EI, 100000);
		I915_WRITE(GEN6_RP_DOWN_EI, 5000000);
	}

	I915_WRITE(GEN6_RP_IDLE_HYSTERSIS, 10);
	I915_WRITE(GEN6_RP_CONTROL,
		   GEN6_RP_MEDIA_TURBO |
		   GEN6_RP_MEDIA_HW_NORMAL_MODE |
		   GEN6_RP_MEDIA_IS_GFX |
		   GEN6_RP_ENABLE |
		   GEN6_RP_UP_BUSY_AVG |
		   (IS_HASWELL(dev) ? GEN7_RP_DOWN_IDLE_AVG : GEN6_RP_DOWN_IDLE_CONT));

	if (wait_for((I915_READ(GEN6_PCODE_MAILBOX) & GEN6_PCODE_READY) == 0,
		     500))
		DRM_ERROR("timeout waiting for pcode mailbox to become idle\n");

	I915_WRITE(GEN6_PCODE_DATA, 0);
	I915_WRITE(GEN6_PCODE_MAILBOX,
		   GEN6_PCODE_READY |
		   GEN6_PCODE_WRITE_MIN_FREQ_TABLE);
	if (wait_for((I915_READ(GEN6_PCODE_MAILBOX) & GEN6_PCODE_READY) == 0,
		     500))
		DRM_ERROR("timeout waiting for pcode mailbox to finish\n");

	/* Check for overclock support */
	if (wait_for((I915_READ(GEN6_PCODE_MAILBOX) & GEN6_PCODE_READY) == 0,
		     500))
		DRM_ERROR("timeout waiting for pcode mailbox to become idle\n");
	I915_WRITE(GEN6_PCODE_MAILBOX, GEN6_READ_OC_PARAMS);
	pcu_mbox = I915_READ(GEN6_PCODE_DATA);
	if (wait_for((I915_READ(GEN6_PCODE_MAILBOX) & GEN6_PCODE_READY) == 0,
		     500))
		DRM_ERROR("timeout waiting for pcode mailbox to finish\n");
	if (pcu_mbox & (1<<31)) { /* OC supported */
		dev_priv->max_delay = pcu_mbox & 0xff;
		DRM_DEBUG_DRIVER("overclocking supported, adjusting frequency max to %dMHz\n", pcu_mbox * 50);
	}

	gen6_set_rps(dev_priv->dev, (gt_perf_status & 0xff00) >> 8);

	/* requires MSI enabled */
	I915_WRITE(GEN6_PMIER, GEN6_PM_DEFERRED_EVENTS);
	spin_lock_irq(&dev_priv->rps_lock);
	WARN_ON(dev_priv->pm_iir != 0);
	I915_WRITE(GEN6_PMIMR, 0);
	spin_unlock_irq(&dev_priv->rps_lock);
	/* enable all PM interrupts */
	I915_WRITE(GEN6_PMINTRMSK, 0);

	gen6_gt_force_wake_put(dev_priv);
}

static void gen6_update_ring_freq(struct drm_device *dev)
{
	struct drm_i915_private *dev_priv = dev->dev_private;
	int min_freq = 15;
	int gpu_freq, ia_freq, max_ia_freq;
	int scaling_factor = 180;

	WARN_ON(!mutex_is_locked(&dev->struct_mutex));

	max_ia_freq = cpufreq_quick_get_max(0);
	/*
	 * Default to measured freq if none found, PCU will ensure we don't go
	 * over
	 */
	if (!max_ia_freq)
		max_ia_freq = tsc_khz;

	/* Convert from kHz to MHz */
	max_ia_freq /= 1000;

	/*
	 * For each potential GPU frequency, load a ring frequency we'd like
	 * to use for memory access.  We do this by specifying the IA frequency
	 * the PCU should use as a reference to determine the ring frequency.
	 */
	for (gpu_freq = dev_priv->max_delay; gpu_freq >= dev_priv->min_delay;
	     gpu_freq--) {
		int diff = dev_priv->max_delay - gpu_freq;

		/*
		 * For GPU frequencies less than 750MHz, just use the lowest
		 * ring freq.
		 */
		if (gpu_freq < min_freq)
			ia_freq = 800;
		else
			ia_freq = max_ia_freq - ((diff * scaling_factor) / 2);
		ia_freq = DIV_ROUND_CLOSEST(ia_freq, 100);

		I915_WRITE(GEN6_PCODE_DATA,
			   (ia_freq << GEN6_PCODE_FREQ_IA_RATIO_SHIFT) |
			   gpu_freq);
		I915_WRITE(GEN6_PCODE_MAILBOX, GEN6_PCODE_READY |
			   GEN6_PCODE_WRITE_MIN_FREQ_TABLE);
		if (wait_for((I915_READ(GEN6_PCODE_MAILBOX) &
			      GEN6_PCODE_READY) == 0, 10)) {
			DRM_ERROR("pcode write of freq table timed out\n");
			continue;
		}
	}
}

void ironlake_teardown_rc6(struct drm_device *dev)
{
	struct drm_i915_private *dev_priv = dev->dev_private;

	if (dev_priv->renderctx) {
		i915_gem_object_unpin(dev_priv->renderctx);
		drm_gem_object_unreference(&dev_priv->renderctx->base);
		dev_priv->renderctx = NULL;
	}

	if (dev_priv->pwrctx) {
		i915_gem_object_unpin(dev_priv->pwrctx);
		drm_gem_object_unreference(&dev_priv->pwrctx->base);
		dev_priv->pwrctx = NULL;
	}
}

static void ironlake_disable_rc6(struct drm_device *dev)
{
	struct drm_i915_private *dev_priv = dev->dev_private;

	if (I915_READ(PWRCTXA)) {
		/* Wake the GPU, prevent RC6, then restore RSTDBYCTL */
		I915_WRITE(RSTDBYCTL, I915_READ(RSTDBYCTL) | RCX_SW_EXIT);
		wait_for(((I915_READ(RSTDBYCTL) & RSX_STATUS_MASK) == RSX_STATUS_ON),
			 50);

		I915_WRITE(PWRCTXA, 0);
		POSTING_READ(PWRCTXA);

		I915_WRITE(RSTDBYCTL, I915_READ(RSTDBYCTL) & ~RCX_SW_EXIT);
		POSTING_READ(RSTDBYCTL);
	}
}

static int ironlake_setup_rc6(struct drm_device *dev)
{
	struct drm_i915_private *dev_priv = dev->dev_private;

	if (dev_priv->renderctx == NULL)
		dev_priv->renderctx = intel_alloc_context_page(dev);
	if (!dev_priv->renderctx)
		return -ENOMEM;

	if (dev_priv->pwrctx == NULL)
		dev_priv->pwrctx = intel_alloc_context_page(dev);
	if (!dev_priv->pwrctx) {
		ironlake_teardown_rc6(dev);
		return -ENOMEM;
	}

	return 0;
}

static void ironlake_enable_rc6(struct drm_device *dev)
{
	struct drm_i915_private *dev_priv = dev->dev_private;
	struct intel_ring_buffer *ring = &dev_priv->ring[RCS];
	int ret;

	/* rc6 disabled by default due to repeated reports of hanging during
	 * boot and resume.
	 */
	if (!intel_enable_rc6(dev))
		return;

	WARN_ON(!mutex_is_locked(&dev->struct_mutex));

	ret = ironlake_setup_rc6(dev);
	if (ret)
		return;

	/*
	 * GPU can automatically power down the render unit if given a page
	 * to save state.
	 */
	ret = intel_ring_begin(ring, 6);
	if (ret) {
		ironlake_teardown_rc6(dev);
		return;
	}

	intel_ring_emit(ring, MI_SUSPEND_FLUSH | MI_SUSPEND_FLUSH_EN);
	intel_ring_emit(ring, MI_SET_CONTEXT);
	intel_ring_emit(ring, dev_priv->renderctx->gtt_offset |
			MI_MM_SPACE_GTT |
			MI_SAVE_EXT_STATE_EN |
			MI_RESTORE_EXT_STATE_EN |
			MI_RESTORE_INHIBIT);
	intel_ring_emit(ring, MI_SUSPEND_FLUSH);
	intel_ring_emit(ring, MI_NOOP);
	intel_ring_emit(ring, MI_FLUSH);
	intel_ring_advance(ring);

	/*
	 * Wait for the command parser to advance past MI_SET_CONTEXT. The HW
	 * does an implicit flush, combined with MI_FLUSH above, it should be
	 * safe to assume that renderctx is valid
	 */
	ret = intel_wait_ring_idle(ring);
	if (ret) {
		DRM_ERROR("failed to enable ironlake power power savings\n");
		ironlake_teardown_rc6(dev);
		return;
	}

	I915_WRITE(PWRCTXA, dev_priv->pwrctx->gtt_offset | PWRCTX_EN);
	I915_WRITE(RSTDBYCTL, I915_READ(RSTDBYCTL) & ~RCX_SW_EXIT);
}

static unsigned long intel_pxfreq(u32 vidfreq)
{
	unsigned long freq;
	int div = (vidfreq & 0x3f0000) >> 16;
	int post = (vidfreq & 0x3000) >> 12;
	int pre = (vidfreq & 0x7);

	if (!pre)
		return 0;

	freq = ((div * 133333) / ((1<<post) * pre));

	return freq;
}

static const struct cparams {
	u16 i;
	u16 t;
	u16 m;
	u16 c;
} cparams[] = {
	{ 1, 1333, 301, 28664 },
	{ 1, 1066, 294, 24460 },
	{ 1, 800, 294, 25192 },
	{ 0, 1333, 276, 27605 },
	{ 0, 1066, 276, 27605 },
	{ 0, 800, 231, 23784 },
};

unsigned long i915_chipset_val(struct drm_i915_private *dev_priv)
{
	u64 total_count, diff, ret;
	u32 count1, count2, count3, m = 0, c = 0;
	unsigned long now = jiffies_to_msecs(jiffies), diff1;
	int i;

	diff1 = now - dev_priv->last_time1;

	/* Prevent division-by-zero if we are asking too fast.
	 * Also, we don't get interesting results if we are polling
	 * faster than once in 10ms, so just return the saved value
	 * in such cases.
	 */
	if (diff1 <= 10)
		return dev_priv->chipset_power;

	count1 = I915_READ(DMIEC);
	count2 = I915_READ(DDREC);
	count3 = I915_READ(CSIEC);

	total_count = count1 + count2 + count3;

	/* FIXME: handle per-counter overflow */
	if (total_count < dev_priv->last_count1) {
		diff = ~0UL - dev_priv->last_count1;
		diff += total_count;
	} else {
		diff = total_count - dev_priv->last_count1;
	}

	for (i = 0; i < ARRAY_SIZE(cparams); i++) {
		if (cparams[i].i == dev_priv->c_m &&
		    cparams[i].t == dev_priv->r_t) {
			m = cparams[i].m;
			c = cparams[i].c;
			break;
		}
	}

	diff = div_u64(diff, diff1);
	ret = ((m * diff) + c);
	ret = div_u64(ret, 10);

	dev_priv->last_count1 = total_count;
	dev_priv->last_time1 = now;

	dev_priv->chipset_power = ret;

	return ret;
}

unsigned long i915_mch_val(struct drm_i915_private *dev_priv)
{
	unsigned long m, x, b;
	u32 tsfs;

	tsfs = I915_READ(TSFS);

	m = ((tsfs & TSFS_SLOPE_MASK) >> TSFS_SLOPE_SHIFT);
	x = I915_READ8(TR1);

	b = tsfs & TSFS_INTR_MASK;

	return ((m * x) / 127) - b;
}

static u16 pvid_to_extvid(struct drm_i915_private *dev_priv, u8 pxvid)
{
	static const struct v_table {
		u16 vd; /* in .1 mil */
		u16 vm; /* in .1 mil */
	} v_table[] = {
		{ 0, 0, },
		{ 375, 0, },
		{ 500, 0, },
		{ 625, 0, },
		{ 750, 0, },
		{ 875, 0, },
		{ 1000, 0, },
		{ 1125, 0, },
		{ 4125, 3000, },
		{ 4125, 3000, },
		{ 4125, 3000, },
		{ 4125, 3000, },
		{ 4125, 3000, },
		{ 4125, 3000, },
		{ 4125, 3000, },
		{ 4125, 3000, },
		{ 4125, 3000, },
		{ 4125, 3000, },
		{ 4125, 3000, },
		{ 4125, 3000, },
		{ 4125, 3000, },
		{ 4125, 3000, },
		{ 4125, 3000, },
		{ 4125, 3000, },
		{ 4125, 3000, },
		{ 4125, 3000, },
		{ 4125, 3000, },
		{ 4125, 3000, },
		{ 4125, 3000, },
		{ 4125, 3000, },
		{ 4125, 3000, },
		{ 4125, 3000, },
		{ 4250, 3125, },
		{ 4375, 3250, },
		{ 4500, 3375, },
		{ 4625, 3500, },
		{ 4750, 3625, },
		{ 4875, 3750, },
		{ 5000, 3875, },
		{ 5125, 4000, },
		{ 5250, 4125, },
		{ 5375, 4250, },
		{ 5500, 4375, },
		{ 5625, 4500, },
		{ 5750, 4625, },
		{ 5875, 4750, },
		{ 6000, 4875, },
		{ 6125, 5000, },
		{ 6250, 5125, },
		{ 6375, 5250, },
		{ 6500, 5375, },
		{ 6625, 5500, },
		{ 6750, 5625, },
		{ 6875, 5750, },
		{ 7000, 5875, },
		{ 7125, 6000, },
		{ 7250, 6125, },
		{ 7375, 6250, },
		{ 7500, 6375, },
		{ 7625, 6500, },
		{ 7750, 6625, },
		{ 7875, 6750, },
		{ 8000, 6875, },
		{ 8125, 7000, },
		{ 8250, 7125, },
		{ 8375, 7250, },
		{ 8500, 7375, },
		{ 8625, 7500, },
		{ 8750, 7625, },
		{ 8875, 7750, },
		{ 9000, 7875, },
		{ 9125, 8000, },
		{ 9250, 8125, },
		{ 9375, 8250, },
		{ 9500, 8375, },
		{ 9625, 8500, },
		{ 9750, 8625, },
		{ 9875, 8750, },
		{ 10000, 8875, },
		{ 10125, 9000, },
		{ 10250, 9125, },
		{ 10375, 9250, },
		{ 10500, 9375, },
		{ 10625, 9500, },
		{ 10750, 9625, },
		{ 10875, 9750, },
		{ 11000, 9875, },
		{ 11125, 10000, },
		{ 11250, 10125, },
		{ 11375, 10250, },
		{ 11500, 10375, },
		{ 11625, 10500, },
		{ 11750, 10625, },
		{ 11875, 10750, },
		{ 12000, 10875, },
		{ 12125, 11000, },
		{ 12250, 11125, },
		{ 12375, 11250, },
		{ 12500, 11375, },
		{ 12625, 11500, },
		{ 12750, 11625, },
		{ 12875, 11750, },
		{ 13000, 11875, },
		{ 13125, 12000, },
		{ 13250, 12125, },
		{ 13375, 12250, },
		{ 13500, 12375, },
		{ 13625, 12500, },
		{ 13750, 12625, },
		{ 13875, 12750, },
		{ 14000, 12875, },
		{ 14125, 13000, },
		{ 14250, 13125, },
		{ 14375, 13250, },
		{ 14500, 13375, },
		{ 14625, 13500, },
		{ 14750, 13625, },
		{ 14875, 13750, },
		{ 15000, 13875, },
		{ 15125, 14000, },
		{ 15250, 14125, },
		{ 15375, 14250, },
		{ 15500, 14375, },
		{ 15625, 14500, },
		{ 15750, 14625, },
		{ 15875, 14750, },
		{ 16000, 14875, },
		{ 16125, 15000, },
	};
	if (dev_priv->info->is_mobile)
		return v_table[pxvid].vm;
	else
		return v_table[pxvid].vd;
}

void i915_update_gfx_val(struct drm_i915_private *dev_priv)
{
	struct timespec now, diff1;
	u64 diff;
	unsigned long diffms;
	u32 count;

	if (dev_priv->info->gen != 5)
		return;

	getrawmonotonic(&now);
	diff1 = timespec_sub(now, dev_priv->last_time2);

	/* Don't divide by 0 */
	diffms = diff1.tv_sec * 1000 + diff1.tv_nsec / 1000000;
	if (!diffms)
		return;

	count = I915_READ(GFXEC);

	if (count < dev_priv->last_count2) {
		diff = ~0UL - dev_priv->last_count2;
		diff += count;
	} else {
		diff = count - dev_priv->last_count2;
	}

	dev_priv->last_count2 = count;
	dev_priv->last_time2 = now;

	/* More magic constants... */
	diff = diff * 1181;
	diff = div_u64(diff, diffms * 10);
	dev_priv->gfx_power = diff;
}

unsigned long i915_gfx_val(struct drm_i915_private *dev_priv)
{
	unsigned long t, corr, state1, corr2, state2;
	u32 pxvid, ext_v;

	pxvid = I915_READ(PXVFREQ_BASE + (dev_priv->cur_delay * 4));
	pxvid = (pxvid >> 24) & 0x7f;
	ext_v = pvid_to_extvid(dev_priv, pxvid);

	state1 = ext_v;

	t = i915_mch_val(dev_priv);

	/* Revel in the empirically derived constants */

	/* Correction factor in 1/100000 units */
	if (t > 80)
		corr = ((t * 2349) + 135940);
	else if (t >= 50)
		corr = ((t * 964) + 29317);
	else /* < 50 */
		corr = ((t * 301) + 1004);

	corr = corr * ((150142 * state1) / 10000 - 78642);
	corr /= 100000;
	corr2 = (corr * dev_priv->corr);

	state2 = (corr2 * state1) / 10000;
	state2 /= 100; /* convert to mW */

	i915_update_gfx_val(dev_priv);

	return dev_priv->gfx_power + state2;
}

/* Global for IPS driver to get at the current i915 device */
static struct drm_i915_private *i915_mch_dev;
/*
 * Lock protecting IPS related data structures
 *   - i915_mch_dev
 *   - dev_priv->max_delay
 *   - dev_priv->min_delay
 *   - dev_priv->fmax
 *   - dev_priv->gpu_busy
 */
static DEFINE_SPINLOCK(mchdev_lock);

/**
 * i915_read_mch_val - return value for IPS use
 *
 * Calculate and return a value for the IPS driver to use when deciding whether
 * we have thermal and power headroom to increase CPU or GPU power budget.
 */
unsigned long i915_read_mch_val(void)
{
	struct drm_i915_private *dev_priv;
	unsigned long chipset_val, graphics_val, ret = 0;

	spin_lock(&mchdev_lock);
	if (!i915_mch_dev)
		goto out_unlock;
	dev_priv = i915_mch_dev;

	chipset_val = i915_chipset_val(dev_priv);
	graphics_val = i915_gfx_val(dev_priv);

	ret = chipset_val + graphics_val;

out_unlock:
	spin_unlock(&mchdev_lock);

	return ret;
}
EXPORT_SYMBOL_GPL(i915_read_mch_val);

/**
 * i915_gpu_raise - raise GPU frequency limit
 *
 * Raise the limit; IPS indicates we have thermal headroom.
 */
bool i915_gpu_raise(void)
{
	struct drm_i915_private *dev_priv;
	bool ret = true;

	spin_lock(&mchdev_lock);
	if (!i915_mch_dev) {
		ret = false;
		goto out_unlock;
	}
	dev_priv = i915_mch_dev;

	if (dev_priv->max_delay > dev_priv->fmax)
		dev_priv->max_delay--;

out_unlock:
	spin_unlock(&mchdev_lock);

	return ret;
}
EXPORT_SYMBOL_GPL(i915_gpu_raise);

/**
 * i915_gpu_lower - lower GPU frequency limit
 *
 * IPS indicates we're close to a thermal limit, so throttle back the GPU
 * frequency maximum.
 */
bool i915_gpu_lower(void)
{
	struct drm_i915_private *dev_priv;
	bool ret = true;

	spin_lock(&mchdev_lock);
	if (!i915_mch_dev) {
		ret = false;
		goto out_unlock;
	}
	dev_priv = i915_mch_dev;

	if (dev_priv->max_delay < dev_priv->min_delay)
		dev_priv->max_delay++;

out_unlock:
	spin_unlock(&mchdev_lock);

	return ret;
}
EXPORT_SYMBOL_GPL(i915_gpu_lower);

/**
 * i915_gpu_busy - indicate GPU business to IPS
 *
 * Tell the IPS driver whether or not the GPU is busy.
 */
bool i915_gpu_busy(void)
{
	struct drm_i915_private *dev_priv;
	bool ret = false;

	spin_lock(&mchdev_lock);
	if (!i915_mch_dev)
		goto out_unlock;
	dev_priv = i915_mch_dev;

	ret = dev_priv->busy;

out_unlock:
	spin_unlock(&mchdev_lock);

	return ret;
}
EXPORT_SYMBOL_GPL(i915_gpu_busy);

/**
 * i915_gpu_turbo_disable - disable graphics turbo
 *
 * Disable graphics turbo by resetting the max frequency and setting the
 * current frequency to the default.
 */
bool i915_gpu_turbo_disable(void)
{
	struct drm_i915_private *dev_priv;
	bool ret = true;

	spin_lock(&mchdev_lock);
	if (!i915_mch_dev) {
		ret = false;
		goto out_unlock;
	}
	dev_priv = i915_mch_dev;

	dev_priv->max_delay = dev_priv->fstart;

	if (!ironlake_set_drps(dev_priv->dev, dev_priv->fstart))
		ret = false;

out_unlock:
	spin_unlock(&mchdev_lock);

	return ret;
}
EXPORT_SYMBOL_GPL(i915_gpu_turbo_disable);

/**
 * Tells the intel_ips driver that the i915 driver is now loaded, if
 * IPS got loaded first.
 *
 * This awkward dance is so that neither module has to depend on the
 * other in order for IPS to do the appropriate communication of
 * GPU turbo limits to i915.
 */
static void
ips_ping_for_i915_load(void)
{
	void (*link)(void);

	link = symbol_get(ips_link_to_i915_driver);
	if (link) {
		link();
		symbol_put(ips_link_to_i915_driver);
	}
}

void intel_gpu_ips_init(struct drm_i915_private *dev_priv)
{
	spin_lock(&mchdev_lock);
	i915_mch_dev = dev_priv;
	dev_priv->mchdev_lock = &mchdev_lock;
	spin_unlock(&mchdev_lock);

	ips_ping_for_i915_load();
}

void intel_gpu_ips_teardown(void)
{
	spin_lock(&mchdev_lock);
	i915_mch_dev = NULL;
	spin_unlock(&mchdev_lock);
}
static void intel_init_emon(struct drm_device *dev)
{
	struct drm_i915_private *dev_priv = dev->dev_private;
	u32 lcfuse;
	u8 pxw[16];
	int i;

	/* Disable to program */
	I915_WRITE(ECR, 0);
	POSTING_READ(ECR);

	/* Program energy weights for various events */
	I915_WRITE(SDEW, 0x15040d00);
	I915_WRITE(CSIEW0, 0x007f0000);
	I915_WRITE(CSIEW1, 0x1e220004);
	I915_WRITE(CSIEW2, 0x04000004);

	for (i = 0; i < 5; i++)
		I915_WRITE(PEW + (i * 4), 0);
	for (i = 0; i < 3; i++)
		I915_WRITE(DEW + (i * 4), 0);

	/* Program P-state weights to account for frequency power adjustment */
	for (i = 0; i < 16; i++) {
		u32 pxvidfreq = I915_READ(PXVFREQ_BASE + (i * 4));
		unsigned long freq = intel_pxfreq(pxvidfreq);
		unsigned long vid = (pxvidfreq & PXVFREQ_PX_MASK) >>
			PXVFREQ_PX_SHIFT;
		unsigned long val;

		val = vid * vid;
		val *= (freq / 1000);
		val *= 255;
		val /= (127*127*900);
		if (val > 0xff)
			DRM_ERROR("bad pxval: %ld\n", val);
		pxw[i] = val;
	}
	/* Render standby states get 0 weight */
	pxw[14] = 0;
	pxw[15] = 0;

	for (i = 0; i < 4; i++) {
		u32 val = (pxw[i*4] << 24) | (pxw[(i*4)+1] << 16) |
			(pxw[(i*4)+2] << 8) | (pxw[(i*4)+3]);
		I915_WRITE(PXW + (i * 4), val);
	}

	/* Adjust magic regs to magic values (more experimental results) */
	I915_WRITE(OGW0, 0);
	I915_WRITE(OGW1, 0);
	I915_WRITE(EG0, 0x00007f00);
	I915_WRITE(EG1, 0x0000000e);
	I915_WRITE(EG2, 0x000e0000);
	I915_WRITE(EG3, 0x68000300);
	I915_WRITE(EG4, 0x42000000);
	I915_WRITE(EG5, 0x00140031);
	I915_WRITE(EG6, 0);
	I915_WRITE(EG7, 0);

	for (i = 0; i < 8; i++)
		I915_WRITE(PXWL + (i * 4), 0);

	/* Enable PMON + select events */
	I915_WRITE(ECR, 0x80000019);

	lcfuse = I915_READ(LCFUSE02);

	dev_priv->corr = (lcfuse & LCFUSE_HIV_MASK);
}

void intel_disable_gt_powersave(struct drm_device *dev)
{
	if (IS_IRONLAKE_M(dev)) {
		ironlake_disable_drps(dev);
		ironlake_disable_rc6(dev);
	} else if (INTEL_INFO(dev)->gen >= 6 && !IS_VALLEYVIEW(dev)) {
		gen6_disable_rps(dev);
	}
}

void intel_enable_gt_powersave(struct drm_device *dev)
{
	if (IS_IRONLAKE_M(dev)) {
		ironlake_enable_drps(dev);
		ironlake_enable_rc6(dev);
		intel_init_emon(dev);
	} else if ((IS_GEN6(dev) || IS_GEN7(dev)) && !IS_VALLEYVIEW(dev)) {
		gen6_enable_rps(dev);
		gen6_update_ring_freq(dev);
	}
}

static void ironlake_init_clock_gating(struct drm_device *dev)
{
	struct drm_i915_private *dev_priv = dev->dev_private;
	uint32_t dspclk_gate = VRHUNIT_CLOCK_GATE_DISABLE;

	/* Required for FBC */
	dspclk_gate |= DPFCUNIT_CLOCK_GATE_DISABLE |
		DPFCRUNIT_CLOCK_GATE_DISABLE |
		DPFDUNIT_CLOCK_GATE_DISABLE;
	/* Required for CxSR */
	dspclk_gate |= DPARBUNIT_CLOCK_GATE_DISABLE;

	I915_WRITE(PCH_3DCGDIS0,
		   MARIUNIT_CLOCK_GATE_DISABLE |
		   SVSMUNIT_CLOCK_GATE_DISABLE);
	I915_WRITE(PCH_3DCGDIS1,
		   VFMUNIT_CLOCK_GATE_DISABLE);

	I915_WRITE(PCH_DSPCLK_GATE_D, dspclk_gate);

	/*
	 * According to the spec the following bits should be set in
	 * order to enable memory self-refresh
	 * The bit 22/21 of 0x42004
	 * The bit 5 of 0x42020
	 * The bit 15 of 0x45000
	 */
	I915_WRITE(ILK_DISPLAY_CHICKEN2,
		   (I915_READ(ILK_DISPLAY_CHICKEN2) |
		    ILK_DPARB_GATE | ILK_VSDPFD_FULL));
	I915_WRITE(ILK_DSPCLK_GATE,
		   (I915_READ(ILK_DSPCLK_GATE) |
		    ILK_DPARB_CLK_GATE));
	I915_WRITE(DISP_ARB_CTL,
		   (I915_READ(DISP_ARB_CTL) |
		    DISP_FBC_WM_DIS));
	I915_WRITE(WM3_LP_ILK, 0);
	I915_WRITE(WM2_LP_ILK, 0);
	I915_WRITE(WM1_LP_ILK, 0);

	/*
	 * Based on the document from hardware guys the following bits
	 * should be set unconditionally in order to enable FBC.
	 * The bit 22 of 0x42000
	 * The bit 22 of 0x42004
	 * The bit 7,8,9 of 0x42020.
	 */
	if (IS_IRONLAKE_M(dev)) {
		I915_WRITE(ILK_DISPLAY_CHICKEN1,
			   I915_READ(ILK_DISPLAY_CHICKEN1) |
			   ILK_FBCQ_DIS);
		I915_WRITE(ILK_DISPLAY_CHICKEN2,
			   I915_READ(ILK_DISPLAY_CHICKEN2) |
			   ILK_DPARB_GATE);
		I915_WRITE(ILK_DSPCLK_GATE,
			   I915_READ(ILK_DSPCLK_GATE) |
			   ILK_DPFC_DIS1 |
			   ILK_DPFC_DIS2 |
			   ILK_CLK_FBC);
	}

	I915_WRITE(ILK_DISPLAY_CHICKEN2,
		   I915_READ(ILK_DISPLAY_CHICKEN2) |
		   ILK_ELPIN_409_SELECT);
	I915_WRITE(_3D_CHICKEN2,
		   _3D_CHICKEN2_WM_READ_PIPELINED << 16 |
		   _3D_CHICKEN2_WM_READ_PIPELINED);
}

static void gen6_init_clock_gating(struct drm_device *dev)
{
	struct drm_i915_private *dev_priv = dev->dev_private;
	int pipe;
	uint32_t dspclk_gate = VRHUNIT_CLOCK_GATE_DISABLE;

	I915_WRITE(PCH_DSPCLK_GATE_D, dspclk_gate);

	I915_WRITE(ILK_DISPLAY_CHICKEN2,
		   I915_READ(ILK_DISPLAY_CHICKEN2) |
		   ILK_ELPIN_409_SELECT);

	I915_WRITE(WM3_LP_ILK, 0);
	I915_WRITE(WM2_LP_ILK, 0);
	I915_WRITE(WM1_LP_ILK, 0);

	I915_WRITE(CACHE_MODE_0,
		   _MASKED_BIT_DISABLE(CM0_STC_EVICT_DISABLE_LRA_SNB));

	I915_WRITE(GEN6_UCGCTL1,
		   I915_READ(GEN6_UCGCTL1) |
		   GEN6_BLBUNIT_CLOCK_GATE_DISABLE |
		   GEN6_CSUNIT_CLOCK_GATE_DISABLE);

	/* According to the BSpec vol1g, bit 12 (RCPBUNIT) clock
	 * gating disable must be set.  Failure to set it results in
	 * flickering pixels due to Z write ordering failures after
	 * some amount of runtime in the Mesa "fire" demo, and Unigine
	 * Sanctuary and Tropics, and apparently anything else with
	 * alpha test or pixel discard.
	 *
	 * According to the spec, bit 11 (RCCUNIT) must also be set,
	 * but we didn't debug actual testcases to find it out.
	 *
	 * Also apply WaDisableVDSUnitClockGating and
	 * WaDisableRCPBUnitClockGating.
	 */
	I915_WRITE(GEN6_UCGCTL2,
		   GEN7_VDSUNIT_CLOCK_GATE_DISABLE |
		   GEN6_RCPBUNIT_CLOCK_GATE_DISABLE |
		   GEN6_RCCUNIT_CLOCK_GATE_DISABLE);

	/* Bspec says we need to always set all mask bits. */
	I915_WRITE(_3D_CHICKEN, (0xFFFF << 16) |
		   _3D_CHICKEN_SF_DISABLE_FASTCLIP_CULL);

	/*
	 * According to the spec the following bits should be
	 * set in order to enable memory self-refresh and fbc:
	 * The bit21 and bit22 of 0x42000
	 * The bit21 and bit22 of 0x42004
	 * The bit5 and bit7 of 0x42020
	 * The bit14 of 0x70180
	 * The bit14 of 0x71180
	 */
	I915_WRITE(ILK_DISPLAY_CHICKEN1,
		   I915_READ(ILK_DISPLAY_CHICKEN1) |
		   ILK_FBCQ_DIS | ILK_PABSTRETCH_DIS);
	I915_WRITE(ILK_DISPLAY_CHICKEN2,
		   I915_READ(ILK_DISPLAY_CHICKEN2) |
		   ILK_DPARB_GATE | ILK_VSDPFD_FULL);
	I915_WRITE(ILK_DSPCLK_GATE,
		   I915_READ(ILK_DSPCLK_GATE) |
		   ILK_DPARB_CLK_GATE  |
		   ILK_DPFD_CLK_GATE);

	I915_WRITE(GEN6_MBCTL, I915_READ(GEN6_MBCTL) |
		   GEN6_MBCTL_ENABLE_BOOT_FETCH);

	for_each_pipe(pipe) {
		I915_WRITE(DSPCNTR(pipe),
			   I915_READ(DSPCNTR(pipe)) |
			   DISPPLANE_TRICKLE_FEED_DISABLE);
		intel_flush_display_plane(dev_priv, pipe);
	}
}

static void gen7_setup_fixed_func_scheduler(struct drm_i915_private *dev_priv)
{
	uint32_t reg = I915_READ(GEN7_FF_THREAD_MODE);

	reg &= ~GEN7_FF_SCHED_MASK;
	reg |= GEN7_FF_TS_SCHED_HW;
	reg |= GEN7_FF_VS_SCHED_HW;
	reg |= GEN7_FF_DS_SCHED_HW;

	I915_WRITE(GEN7_FF_THREAD_MODE, reg);
}

static void haswell_init_clock_gating(struct drm_device *dev)
{
	struct drm_i915_private *dev_priv = dev->dev_private;
	int pipe;
	uint32_t dspclk_gate = VRHUNIT_CLOCK_GATE_DISABLE;

	I915_WRITE(PCH_DSPCLK_GATE_D, dspclk_gate);

	I915_WRITE(WM3_LP_ILK, 0);
	I915_WRITE(WM2_LP_ILK, 0);
	I915_WRITE(WM1_LP_ILK, 0);

	/* According to the spec, bit 13 (RCZUNIT) must be set on IVB.
	 * This implements the WaDisableRCZUnitClockGating workaround.
	 */
	I915_WRITE(GEN6_UCGCTL2, GEN6_RCZUNIT_CLOCK_GATE_DISABLE);

	I915_WRITE(ILK_DSPCLK_GATE, IVB_VRHUNIT_CLK_GATE);

	I915_WRITE(IVB_CHICKEN3,
		   CHICKEN3_DGMG_REQ_OUT_FIX_DISABLE |
		   CHICKEN3_DGMG_DONE_FIX_DISABLE);

	/* Apply the WaDisableRHWOOptimizationForRenderHang workaround. */
	I915_WRITE(GEN7_COMMON_SLICE_CHICKEN1,
		   GEN7_CSC1_RHWO_OPT_DISABLE_IN_RCC);

	/* WaApplyL3ControlAndL3ChickenMode requires those two on Ivy Bridge */
	I915_WRITE(GEN7_L3CNTLREG1,
			GEN7_WA_FOR_GEN7_L3_CONTROL);
	I915_WRITE(GEN7_L3_CHICKEN_MODE_REGISTER,
			GEN7_WA_L3_CHICKEN_MODE);

	/* This is required by WaCatErrorRejectionIssue */
	I915_WRITE(GEN7_SQ_CHICKEN_MBCUNIT_CONFIG,
			I915_READ(GEN7_SQ_CHICKEN_MBCUNIT_CONFIG) |
			GEN7_SQ_CHICKEN_MBCUNIT_SQINTMOB);

	for_each_pipe(pipe) {
		I915_WRITE(DSPCNTR(pipe),
			   I915_READ(DSPCNTR(pipe)) |
			   DISPPLANE_TRICKLE_FEED_DISABLE);
		intel_flush_display_plane(dev_priv, pipe);
	}

	gen7_setup_fixed_func_scheduler(dev_priv);

	/* WaDisable4x2SubspanOptimization */
	I915_WRITE(CACHE_MODE_1,
		   _MASKED_BIT_ENABLE(PIXEL_SUBSPAN_COLLECT_OPT_DISABLE));

	/* XXX: This is a workaround for early silicon revisions and should be
	 * removed later.
	 */
	I915_WRITE(WM_DBG,
			I915_READ(WM_DBG) |
			WM_DBG_DISALLOW_MULTIPLE_LP |
			WM_DBG_DISALLOW_SPRITE |
			WM_DBG_DISALLOW_MAXFIFO);

}

static void ivybridge_init_clock_gating(struct drm_device *dev)
{
	struct drm_i915_private *dev_priv = dev->dev_private;
	int pipe;
	uint32_t dspclk_gate = VRHUNIT_CLOCK_GATE_DISABLE;
	uint32_t snpcr;

	I915_WRITE(PCH_DSPCLK_GATE_D, dspclk_gate);

	I915_WRITE(WM3_LP_ILK, 0);
	I915_WRITE(WM2_LP_ILK, 0);
	I915_WRITE(WM1_LP_ILK, 0);

	I915_WRITE(ILK_DSPCLK_GATE, IVB_VRHUNIT_CLK_GATE);

	I915_WRITE(IVB_CHICKEN3,
		   CHICKEN3_DGMG_REQ_OUT_FIX_DISABLE |
		   CHICKEN3_DGMG_DONE_FIX_DISABLE);

	/* Apply the WaDisableRHWOOptimizationForRenderHang workaround. */
	I915_WRITE(GEN7_COMMON_SLICE_CHICKEN1,
		   GEN7_CSC1_RHWO_OPT_DISABLE_IN_RCC);

	/* WaApplyL3ControlAndL3ChickenMode requires those two on Ivy Bridge */
	I915_WRITE(GEN7_L3CNTLREG1,
			GEN7_WA_FOR_GEN7_L3_CONTROL);
	I915_WRITE(GEN7_L3_CHICKEN_MODE_REGISTER,
			GEN7_WA_L3_CHICKEN_MODE);

	/* According to the BSpec vol1g, bit 12 (RCPBUNIT) clock
	 * gating disable must be set.  Failure to set it results in
	 * flickering pixels due to Z write ordering failures after
	 * some amount of runtime in the Mesa "fire" demo, and Unigine
	 * Sanctuary and Tropics, and apparently anything else with
	 * alpha test or pixel discard.
	 *
	 * According to the spec, bit 11 (RCCUNIT) must also be set,
	 * but we didn't debug actual testcases to find it out.
	 *
	 * According to the spec, bit 13 (RCZUNIT) must be set on IVB.
	 * This implements the WaDisableRCZUnitClockGating workaround.
	 */
	I915_WRITE(GEN6_UCGCTL2,
		   GEN6_RCZUNIT_CLOCK_GATE_DISABLE |
		   GEN6_RCCUNIT_CLOCK_GATE_DISABLE);

	/* This is required by WaCatErrorRejectionIssue */
	I915_WRITE(GEN7_SQ_CHICKEN_MBCUNIT_CONFIG,
			I915_READ(GEN7_SQ_CHICKEN_MBCUNIT_CONFIG) |
			GEN7_SQ_CHICKEN_MBCUNIT_SQINTMOB);

	for_each_pipe(pipe) {
		I915_WRITE(DSPCNTR(pipe),
			   I915_READ(DSPCNTR(pipe)) |
			   DISPPLANE_TRICKLE_FEED_DISABLE);
		intel_flush_display_plane(dev_priv, pipe);
	}

	I915_WRITE(GEN6_MBCTL, I915_READ(GEN6_MBCTL) |
		   GEN6_MBCTL_ENABLE_BOOT_FETCH);

	gen7_setup_fixed_func_scheduler(dev_priv);

	/* WaDisable4x2SubspanOptimization */
	I915_WRITE(CACHE_MODE_1,
		   _MASKED_BIT_ENABLE(PIXEL_SUBSPAN_COLLECT_OPT_DISABLE));

	snpcr = I915_READ(GEN6_MBCUNIT_SNPCR);
	snpcr &= ~GEN6_MBC_SNPCR_MASK;
	snpcr |= GEN6_MBC_SNPCR_MED;
	I915_WRITE(GEN6_MBCUNIT_SNPCR, snpcr);
}

static void valleyview_init_clock_gating(struct drm_device *dev)
{
	struct drm_i915_private *dev_priv = dev->dev_private;
	int pipe;
	uint32_t dspclk_gate = VRHUNIT_CLOCK_GATE_DISABLE;

	I915_WRITE(PCH_DSPCLK_GATE_D, dspclk_gate);

	I915_WRITE(WM3_LP_ILK, 0);
	I915_WRITE(WM2_LP_ILK, 0);
	I915_WRITE(WM1_LP_ILK, 0);

	I915_WRITE(ILK_DSPCLK_GATE, IVB_VRHUNIT_CLK_GATE);

	I915_WRITE(IVB_CHICKEN3,
		   CHICKEN3_DGMG_REQ_OUT_FIX_DISABLE |
		   CHICKEN3_DGMG_DONE_FIX_DISABLE);

	/* Apply the WaDisableRHWOOptimizationForRenderHang workaround. */
	I915_WRITE(GEN7_COMMON_SLICE_CHICKEN1,
		   GEN7_CSC1_RHWO_OPT_DISABLE_IN_RCC);

	/* WaApplyL3ControlAndL3ChickenMode requires those two on Ivy Bridge */
	I915_WRITE(GEN7_L3CNTLREG1, GEN7_WA_FOR_GEN7_L3_CONTROL);
	I915_WRITE(GEN7_L3_CHICKEN_MODE_REGISTER, GEN7_WA_L3_CHICKEN_MODE);

	/* This is required by WaCatErrorRejectionIssue */
	I915_WRITE(GEN7_SQ_CHICKEN_MBCUNIT_CONFIG,
		   I915_READ(GEN7_SQ_CHICKEN_MBCUNIT_CONFIG) |
		   GEN7_SQ_CHICKEN_MBCUNIT_SQINTMOB);

	I915_WRITE(GEN6_MBCTL, I915_READ(GEN6_MBCTL) |
		   GEN6_MBCTL_ENABLE_BOOT_FETCH);


	/* According to the BSpec vol1g, bit 12 (RCPBUNIT) clock
	 * gating disable must be set.  Failure to set it results in
	 * flickering pixels due to Z write ordering failures after
	 * some amount of runtime in the Mesa "fire" demo, and Unigine
	 * Sanctuary and Tropics, and apparently anything else with
	 * alpha test or pixel discard.
	 *
	 * According to the spec, bit 11 (RCCUNIT) must also be set,
	 * but we didn't debug actual testcases to find it out.
	 *
	 * According to the spec, bit 13 (RCZUNIT) must be set on IVB.
	 * This implements the WaDisableRCZUnitClockGating workaround.
	 *
	 * Also apply WaDisableVDSUnitClockGating and
	 * WaDisableRCPBUnitClockGating.
	 */
	I915_WRITE(GEN6_UCGCTL2,
		   GEN7_VDSUNIT_CLOCK_GATE_DISABLE |
		   GEN7_TDLUNIT_CLOCK_GATE_DISABLE |
		   GEN6_RCZUNIT_CLOCK_GATE_DISABLE |
		   GEN6_RCPBUNIT_CLOCK_GATE_DISABLE |
		   GEN6_RCCUNIT_CLOCK_GATE_DISABLE);

	I915_WRITE(GEN7_UCGCTL4, GEN7_L3BANK2X_CLOCK_GATE_DISABLE);

	for_each_pipe(pipe) {
		I915_WRITE(DSPCNTR(pipe),
			   I915_READ(DSPCNTR(pipe)) |
			   DISPPLANE_TRICKLE_FEED_DISABLE);
		intel_flush_display_plane(dev_priv, pipe);
	}

	I915_WRITE(CACHE_MODE_1,
		   _MASKED_BIT_ENABLE(PIXEL_SUBSPAN_COLLECT_OPT_DISABLE));

	/*
	 * On ValleyView, the GUnit needs to signal the GT
	 * when flip and other events complete.  So enable
	 * all the GUnit->GT interrupts here
	 */
	I915_WRITE(VLV_DPFLIPSTAT, PIPEB_LINE_COMPARE_INT_EN |
		   PIPEB_HLINE_INT_EN | PIPEB_VBLANK_INT_EN |
		   SPRITED_FLIPDONE_INT_EN | SPRITEC_FLIPDONE_INT_EN |
		   PLANEB_FLIPDONE_INT_EN | PIPEA_LINE_COMPARE_INT_EN |
		   PIPEA_HLINE_INT_EN | PIPEA_VBLANK_INT_EN |
		   SPRITEB_FLIPDONE_INT_EN | SPRITEA_FLIPDONE_INT_EN |
		   PLANEA_FLIPDONE_INT_EN);
}

static void g4x_init_clock_gating(struct drm_device *dev)
{
	struct drm_i915_private *dev_priv = dev->dev_private;
	uint32_t dspclk_gate;

	I915_WRITE(RENCLK_GATE_D1, 0);
	I915_WRITE(RENCLK_GATE_D2, VF_UNIT_CLOCK_GATE_DISABLE |
		   GS_UNIT_CLOCK_GATE_DISABLE |
		   CL_UNIT_CLOCK_GATE_DISABLE);
	I915_WRITE(RAMCLK_GATE_D, 0);
	dspclk_gate = VRHUNIT_CLOCK_GATE_DISABLE |
		OVRUNIT_CLOCK_GATE_DISABLE |
		OVCUNIT_CLOCK_GATE_DISABLE;
	if (IS_GM45(dev))
		dspclk_gate |= DSSUNIT_CLOCK_GATE_DISABLE;
	I915_WRITE(DSPCLK_GATE_D, dspclk_gate);
}

static void crestline_init_clock_gating(struct drm_device *dev)
{
	struct drm_i915_private *dev_priv = dev->dev_private;

	I915_WRITE(RENCLK_GATE_D1, I965_RCC_CLOCK_GATE_DISABLE);
	I915_WRITE(RENCLK_GATE_D2, 0);
	I915_WRITE(DSPCLK_GATE_D, 0);
	I915_WRITE(RAMCLK_GATE_D, 0);
	I915_WRITE16(DEUC, 0);
}

static void broadwater_init_clock_gating(struct drm_device *dev)
{
	struct drm_i915_private *dev_priv = dev->dev_private;

	I915_WRITE(RENCLK_GATE_D1, I965_RCZ_CLOCK_GATE_DISABLE |
		   I965_RCC_CLOCK_GATE_DISABLE |
		   I965_RCPB_CLOCK_GATE_DISABLE |
		   I965_ISC_CLOCK_GATE_DISABLE |
		   I965_FBC_CLOCK_GATE_DISABLE);
	I915_WRITE(RENCLK_GATE_D2, 0);
}

static void gen3_init_clock_gating(struct drm_device *dev)
{
	struct drm_i915_private *dev_priv = dev->dev_private;
	u32 dstate = I915_READ(D_STATE);

	dstate |= DSTATE_PLL_D3_OFF | DSTATE_GFX_CLOCK_GATING |
		DSTATE_DOT_CLOCK_GATING;
	I915_WRITE(D_STATE, dstate);

	if (IS_PINEVIEW(dev))
		I915_WRITE(ECOSKPD, _MASKED_BIT_ENABLE(ECO_GATING_CX_ONLY));
}

static void i85x_init_clock_gating(struct drm_device *dev)
{
	struct drm_i915_private *dev_priv = dev->dev_private;

	I915_WRITE(RENCLK_GATE_D1, SV_CLOCK_GATE_DISABLE);
}

static void i830_init_clock_gating(struct drm_device *dev)
{
	struct drm_i915_private *dev_priv = dev->dev_private;

	I915_WRITE(DSPCLK_GATE_D, OVRUNIT_CLOCK_GATE_DISABLE);
}

static void ibx_init_clock_gating(struct drm_device *dev)
{
	struct drm_i915_private *dev_priv = dev->dev_private;

	/*
	 * On Ibex Peak and Cougar Point, we need to disable clock
	 * gating for the panel power sequencer or it will fail to
	 * start up when no ports are active.
	 */
	I915_WRITE(SOUTH_DSPCLK_GATE_D, PCH_DPLSUNIT_CLOCK_GATE_DISABLE);
}

static void cpt_init_clock_gating(struct drm_device *dev)
{
	struct drm_i915_private *dev_priv = dev->dev_private;
	int pipe;

	/*
	 * On Ibex Peak and Cougar Point, we need to disable clock
	 * gating for the panel power sequencer or it will fail to
	 * start up when no ports are active.
	 */
	I915_WRITE(SOUTH_DSPCLK_GATE_D, PCH_DPLSUNIT_CLOCK_GATE_DISABLE);
	I915_WRITE(SOUTH_CHICKEN2, I915_READ(SOUTH_CHICKEN2) |
		   DPLS_EDP_PPS_FIX_DIS);
	/* Without this, mode sets may fail silently on FDI */
	for_each_pipe(pipe)
		I915_WRITE(TRANS_CHICKEN2(pipe), TRANS_AUTOTRAIN_GEN_STALL_DIS);
}

void intel_init_clock_gating(struct drm_device *dev)
{
	struct drm_i915_private *dev_priv = dev->dev_private;

	dev_priv->display.init_clock_gating(dev);

	if (dev_priv->display.init_pch_clock_gating)
		dev_priv->display.init_pch_clock_gating(dev);
}

static void gen6_sanitize_pm(struct drm_device *dev)
{
	struct drm_i915_private *dev_priv = dev->dev_private;
	u32 limits, delay, old;

	gen6_gt_force_wake_get(dev_priv);

	old = limits = I915_READ(GEN6_RP_INTERRUPT_LIMITS);
	/* Make sure we continue to get interrupts
	 * until we hit the minimum or maximum frequencies.
	 */
	limits &= ~(0x3f << 16 | 0x3f << 24);
	delay = dev_priv->cur_delay;
	if (delay < dev_priv->max_delay)
		limits |= (dev_priv->max_delay & 0x3f) << 24;
	if (delay > dev_priv->min_delay)
		limits |= (dev_priv->min_delay & 0x3f) << 16;

	if (old != limits) {
		/* Note that the known failure case is to read back 0. */
		DRM_DEBUG_DRIVER("Power management discrepancy: GEN6_RP_INTERRUPT_LIMITS "
				 "expected %08x, was %08x\n", limits, old);
		I915_WRITE(GEN6_RP_INTERRUPT_LIMITS, limits);
	}

	gen6_gt_force_wake_put(dev_priv);
}

void intel_sanitize_pm(struct drm_device *dev)
{
	struct drm_i915_private *dev_priv = dev->dev_private;

	if (dev_priv->display.sanitize_pm)
		dev_priv->display.sanitize_pm(dev);
}

/* Starting with Haswell, we have different power wells for
 * different parts of the GPU. This attempts to enable them all.
 */
void intel_init_power_wells(struct drm_device *dev)
{
	struct drm_i915_private *dev_priv = dev->dev_private;
	unsigned long power_wells[] = {
		HSW_PWR_WELL_CTL1,
		HSW_PWR_WELL_CTL2,
		HSW_PWR_WELL_CTL4
	};
	int i;

	if (!IS_HASWELL(dev))
		return;

	mutex_lock(&dev->struct_mutex);

	for (i = 0; i < ARRAY_SIZE(power_wells); i++) {
		int well = I915_READ(power_wells[i]);

		if ((well & HSW_PWR_WELL_STATE) == 0) {
			I915_WRITE(power_wells[i], well & HSW_PWR_WELL_ENABLE);
			if (wait_for(I915_READ(power_wells[i] & HSW_PWR_WELL_STATE), 20))
				DRM_ERROR("Error enabling power well %lx\n", power_wells[i]);
		}
	}

	mutex_unlock(&dev->struct_mutex);
}

/* Set up chip specific power management-related functions */
void intel_init_pm(struct drm_device *dev)
{
	struct drm_i915_private *dev_priv = dev->dev_private;

	if (I915_HAS_FBC(dev)) {
		if (HAS_PCH_SPLIT(dev)) {
			dev_priv->display.fbc_enabled = ironlake_fbc_enabled;
			dev_priv->display.enable_fbc = ironlake_enable_fbc;
			dev_priv->display.disable_fbc = ironlake_disable_fbc;
		} else if (IS_GM45(dev)) {
			dev_priv->display.fbc_enabled = g4x_fbc_enabled;
			dev_priv->display.enable_fbc = g4x_enable_fbc;
			dev_priv->display.disable_fbc = g4x_disable_fbc;
		} else if (IS_CRESTLINE(dev)) {
			dev_priv->display.fbc_enabled = i8xx_fbc_enabled;
			dev_priv->display.enable_fbc = i8xx_enable_fbc;
			dev_priv->display.disable_fbc = i8xx_disable_fbc;
		}
		/* 855GM needs testing */
	}

	/* For cxsr */
	if (IS_PINEVIEW(dev))
		i915_pineview_get_mem_freq(dev);
	else if (IS_GEN5(dev))
		i915_ironlake_get_mem_freq(dev);

	/* For FIFO watermark updates */
	if (HAS_PCH_SPLIT(dev)) {
		if (HAS_PCH_IBX(dev))
			dev_priv->display.init_pch_clock_gating = ibx_init_clock_gating;
		else if (HAS_PCH_CPT(dev))
			dev_priv->display.init_pch_clock_gating = cpt_init_clock_gating;

		if (IS_GEN5(dev)) {
			if (I915_READ(MLTR_ILK) & ILK_SRLT_MASK)
				dev_priv->display.update_wm = ironlake_update_wm;
			else {
				DRM_DEBUG_KMS("Failed to get proper latency. "
					      "Disable CxSR\n");
				dev_priv->display.update_wm = NULL;
			}
			dev_priv->display.init_clock_gating = ironlake_init_clock_gating;
		} else if (IS_GEN6(dev)) {
			if (SNB_READ_WM0_LATENCY()) {
				dev_priv->display.update_wm = sandybridge_update_wm;
				dev_priv->display.update_sprite_wm = sandybridge_update_sprite_wm;
			} else {
				DRM_DEBUG_KMS("Failed to read display plane latency. "
					      "Disable CxSR\n");
				dev_priv->display.update_wm = NULL;
			}
			dev_priv->display.init_clock_gating = gen6_init_clock_gating;
			dev_priv->display.sanitize_pm = gen6_sanitize_pm;
		} else if (IS_IVYBRIDGE(dev)) {
			/* FIXME: detect B0+ stepping and use auto training */
			if (SNB_READ_WM0_LATENCY()) {
				dev_priv->display.update_wm = sandybridge_update_wm;
				dev_priv->display.update_sprite_wm = sandybridge_update_sprite_wm;
			} else {
				DRM_DEBUG_KMS("Failed to read display plane latency. "
					      "Disable CxSR\n");
				dev_priv->display.update_wm = NULL;
			}
			dev_priv->display.init_clock_gating = ivybridge_init_clock_gating;
			dev_priv->display.sanitize_pm = gen6_sanitize_pm;
		} else if (IS_HASWELL(dev)) {
			if (SNB_READ_WM0_LATENCY()) {
				dev_priv->display.update_wm = sandybridge_update_wm;
				dev_priv->display.update_sprite_wm = sandybridge_update_sprite_wm;
				dev_priv->display.update_linetime_wm = haswell_update_linetime_wm;
			} else {
				DRM_DEBUG_KMS("Failed to read display plane latency. "
					      "Disable CxSR\n");
				dev_priv->display.update_wm = NULL;
			}
			dev_priv->display.init_clock_gating = haswell_init_clock_gating;
			dev_priv->display.sanitize_pm = gen6_sanitize_pm;
		} else
			dev_priv->display.update_wm = NULL;
	} else if (IS_VALLEYVIEW(dev)) {
		dev_priv->display.update_wm = valleyview_update_wm;
		dev_priv->display.init_clock_gating =
			valleyview_init_clock_gating;
	} else if (IS_PINEVIEW(dev)) {
		if (!intel_get_cxsr_latency(IS_PINEVIEW_G(dev),
					    dev_priv->is_ddr3,
					    dev_priv->fsb_freq,
					    dev_priv->mem_freq)) {
			DRM_INFO("failed to find known CxSR latency "
				 "(found ddr%s fsb freq %d, mem freq %d), "
				 "disabling CxSR\n",
				 (dev_priv->is_ddr3 == 1) ? "3" : "2",
				 dev_priv->fsb_freq, dev_priv->mem_freq);
			/* Disable CxSR and never update its watermark again */
			pineview_disable_cxsr(dev);
			dev_priv->display.update_wm = NULL;
		} else
			dev_priv->display.update_wm = pineview_update_wm;
		dev_priv->display.init_clock_gating = gen3_init_clock_gating;
	} else if (IS_G4X(dev)) {
		dev_priv->display.update_wm = g4x_update_wm;
		dev_priv->display.init_clock_gating = g4x_init_clock_gating;
	} else if (IS_GEN4(dev)) {
		dev_priv->display.update_wm = i965_update_wm;
		if (IS_CRESTLINE(dev))
			dev_priv->display.init_clock_gating = crestline_init_clock_gating;
		else if (IS_BROADWATER(dev))
			dev_priv->display.init_clock_gating = broadwater_init_clock_gating;
	} else if (IS_GEN3(dev)) {
		dev_priv->display.update_wm = i9xx_update_wm;
		dev_priv->display.get_fifo_size = i9xx_get_fifo_size;
		dev_priv->display.init_clock_gating = gen3_init_clock_gating;
	} else if (IS_I865G(dev)) {
		dev_priv->display.update_wm = i830_update_wm;
		dev_priv->display.init_clock_gating = i85x_init_clock_gating;
		dev_priv->display.get_fifo_size = i830_get_fifo_size;
	} else if (IS_I85X(dev)) {
		dev_priv->display.update_wm = i9xx_update_wm;
		dev_priv->display.get_fifo_size = i85x_get_fifo_size;
		dev_priv->display.init_clock_gating = i85x_init_clock_gating;
	} else {
		dev_priv->display.update_wm = i830_update_wm;
		dev_priv->display.init_clock_gating = i830_init_clock_gating;
		if (IS_845G(dev))
			dev_priv->display.get_fifo_size = i845_get_fifo_size;
		else
			dev_priv->display.get_fifo_size = i830_get_fifo_size;
	}
}

static void __gen6_gt_wait_for_thread_c0(struct drm_i915_private *dev_priv)
{
	u32 gt_thread_status_mask;

	if (IS_HASWELL(dev_priv->dev))
		gt_thread_status_mask = GEN6_GT_THREAD_STATUS_CORE_MASK_HSW;
	else
		gt_thread_status_mask = GEN6_GT_THREAD_STATUS_CORE_MASK;

	/* w/a for a sporadic read returning 0 by waiting for the GT
	 * thread to wake up.
	 */
	if (wait_for_atomic_us((I915_READ_NOTRACE(GEN6_GT_THREAD_STATUS_REG) & gt_thread_status_mask) == 0, 500))
		DRM_ERROR("GT thread status wait timed out\n");
}

static void __gen6_gt_force_wake_get(struct drm_i915_private *dev_priv)
{
	u32 forcewake_ack;

	if (IS_HASWELL(dev_priv->dev))
		forcewake_ack = FORCEWAKE_ACK_HSW;
	else
		forcewake_ack = FORCEWAKE_ACK;

	if (wait_for_atomic_us((I915_READ_NOTRACE(forcewake_ack) & 1) == 0, 500))
		DRM_ERROR("Force wake wait timed out\n");

	I915_WRITE_NOTRACE(FORCEWAKE, 1);
<<<<<<< HEAD
=======
	POSTING_READ(FORCEWAKE);
>>>>>>> 985b11fa

	if (wait_for_atomic_us((I915_READ_NOTRACE(forcewake_ack) & 1), 500))
		DRM_ERROR("Force wake wait timed out\n");

	__gen6_gt_wait_for_thread_c0(dev_priv);
}

static void __gen6_gt_force_wake_mt_get(struct drm_i915_private *dev_priv)
{
	u32 forcewake_ack;

	if (IS_HASWELL(dev_priv->dev))
		forcewake_ack = FORCEWAKE_ACK_HSW;
	else
		forcewake_ack = FORCEWAKE_MT_ACK;

	if (wait_for_atomic_us((I915_READ_NOTRACE(forcewake_ack) & 1) == 0, 500))
		DRM_ERROR("Force wake wait timed out\n");

	I915_WRITE_NOTRACE(FORCEWAKE_MT, _MASKED_BIT_ENABLE(1));
<<<<<<< HEAD
=======
	POSTING_READ(FORCEWAKE_MT);
>>>>>>> 985b11fa

	if (wait_for_atomic_us((I915_READ_NOTRACE(forcewake_ack) & 1), 500))
		DRM_ERROR("Force wake wait timed out\n");

	__gen6_gt_wait_for_thread_c0(dev_priv);
}

/*
 * Generally this is called implicitly by the register read function. However,
 * if some sequence requires the GT to not power down then this function should
 * be called at the beginning of the sequence followed by a call to
 * gen6_gt_force_wake_put() at the end of the sequence.
 */
void gen6_gt_force_wake_get(struct drm_i915_private *dev_priv)
{
	unsigned long irqflags;

	spin_lock_irqsave(&dev_priv->gt_lock, irqflags);
	if (dev_priv->forcewake_count++ == 0)
		dev_priv->gt.force_wake_get(dev_priv);
	spin_unlock_irqrestore(&dev_priv->gt_lock, irqflags);
}

void gen6_gt_check_fifodbg(struct drm_i915_private *dev_priv)
{
	u32 gtfifodbg;
	gtfifodbg = I915_READ_NOTRACE(GTFIFODBG);
	if (WARN(gtfifodbg & GT_FIFO_CPU_ERROR_MASK,
	     "MMIO read or write has been dropped %x\n", gtfifodbg))
		I915_WRITE_NOTRACE(GTFIFODBG, GT_FIFO_CPU_ERROR_MASK);
}

static void __gen6_gt_force_wake_put(struct drm_i915_private *dev_priv)
{
	I915_WRITE_NOTRACE(FORCEWAKE, 0);
<<<<<<< HEAD
	/* The below doubles as a POSTING_READ */
=======
	POSTING_READ(FORCEWAKE);
>>>>>>> 985b11fa
	gen6_gt_check_fifodbg(dev_priv);
}

static void __gen6_gt_force_wake_mt_put(struct drm_i915_private *dev_priv)
{
	I915_WRITE_NOTRACE(FORCEWAKE_MT, _MASKED_BIT_DISABLE(1));
<<<<<<< HEAD
	/* The below doubles as a POSTING_READ */
=======
	POSTING_READ(FORCEWAKE_MT);
>>>>>>> 985b11fa
	gen6_gt_check_fifodbg(dev_priv);
}

/*
 * see gen6_gt_force_wake_get()
 */
void gen6_gt_force_wake_put(struct drm_i915_private *dev_priv)
{
	unsigned long irqflags;

	spin_lock_irqsave(&dev_priv->gt_lock, irqflags);
	if (--dev_priv->forcewake_count == 0)
		dev_priv->gt.force_wake_put(dev_priv);
	spin_unlock_irqrestore(&dev_priv->gt_lock, irqflags);
}

int __gen6_gt_wait_for_fifo(struct drm_i915_private *dev_priv)
{
	int ret = 0;

	if (dev_priv->gt_fifo_count < GT_FIFO_NUM_RESERVED_ENTRIES) {
		int loop = 500;
		u32 fifo = I915_READ_NOTRACE(GT_FIFO_FREE_ENTRIES);
		while (fifo <= GT_FIFO_NUM_RESERVED_ENTRIES && loop--) {
			udelay(10);
			fifo = I915_READ_NOTRACE(GT_FIFO_FREE_ENTRIES);
		}
		if (WARN_ON(loop < 0 && fifo <= GT_FIFO_NUM_RESERVED_ENTRIES))
			++ret;
		dev_priv->gt_fifo_count = fifo;
	}
	dev_priv->gt_fifo_count--;

	return ret;
}

static void vlv_force_wake_get(struct drm_i915_private *dev_priv)
{
	/* Already awake? */
	if ((I915_READ(0x130094) & 0xa1) == 0xa1)
		return;

	I915_WRITE_NOTRACE(FORCEWAKE_VLV, 0xffffffff);
	POSTING_READ(FORCEWAKE_VLV);

	if (wait_for_atomic_us((I915_READ_NOTRACE(FORCEWAKE_ACK_VLV) & 1), 500))
		DRM_ERROR("Force wake wait timed out\n");

	__gen6_gt_wait_for_thread_c0(dev_priv);
}

static void vlv_force_wake_put(struct drm_i915_private *dev_priv)
{
	I915_WRITE_NOTRACE(FORCEWAKE_VLV, 0xffff0000);
	/* FIXME: confirm VLV behavior with Punit folks */
	POSTING_READ(FORCEWAKE_VLV);
}

void intel_gt_init(struct drm_device *dev)
{
	struct drm_i915_private *dev_priv = dev->dev_private;

	spin_lock_init(&dev_priv->gt_lock);

	if (IS_VALLEYVIEW(dev)) {
		dev_priv->gt.force_wake_get = vlv_force_wake_get;
		dev_priv->gt.force_wake_put = vlv_force_wake_put;
	} else if (INTEL_INFO(dev)->gen >= 6) {
		dev_priv->gt.force_wake_get = __gen6_gt_force_wake_get;
		dev_priv->gt.force_wake_put = __gen6_gt_force_wake_put;

		/* IVB configs may use multi-threaded forcewake */
		if (IS_IVYBRIDGE(dev) || IS_HASWELL(dev)) {
			u32 ecobus;

			/* A small trick here - if the bios hasn't configured
			 * MT forcewake, and if the device is in RC6, then
			 * force_wake_mt_get will not wake the device and the
			 * ECOBUS read will return zero. Which will be
			 * (correctly) interpreted by the test below as MT
			 * forcewake being disabled.
			 */
			mutex_lock(&dev->struct_mutex);
			__gen6_gt_force_wake_mt_get(dev_priv);
			ecobus = I915_READ_NOTRACE(ECOBUS);
			__gen6_gt_force_wake_mt_put(dev_priv);
			mutex_unlock(&dev->struct_mutex);

			if (ecobus & FORCEWAKE_MT_ENABLE) {
				DRM_DEBUG_KMS("Using MT version of forcewake\n");
				dev_priv->gt.force_wake_get =
					__gen6_gt_force_wake_mt_get;
				dev_priv->gt.force_wake_put =
					__gen6_gt_force_wake_mt_put;
			}
		}
	}
}
<|MERGE_RESOLUTION|>--- conflicted
+++ resolved
@@ -3963,10 +3963,7 @@
 		DRM_ERROR("Force wake wait timed out\n");
 
 	I915_WRITE_NOTRACE(FORCEWAKE, 1);
-<<<<<<< HEAD
-=======
 	POSTING_READ(FORCEWAKE);
->>>>>>> 985b11fa
 
 	if (wait_for_atomic_us((I915_READ_NOTRACE(forcewake_ack) & 1), 500))
 		DRM_ERROR("Force wake wait timed out\n");
@@ -3987,10 +3984,7 @@
 		DRM_ERROR("Force wake wait timed out\n");
 
 	I915_WRITE_NOTRACE(FORCEWAKE_MT, _MASKED_BIT_ENABLE(1));
-<<<<<<< HEAD
-=======
 	POSTING_READ(FORCEWAKE_MT);
->>>>>>> 985b11fa
 
 	if (wait_for_atomic_us((I915_READ_NOTRACE(forcewake_ack) & 1), 500))
 		DRM_ERROR("Force wake wait timed out\n");
@@ -4026,22 +4020,14 @@
 static void __gen6_gt_force_wake_put(struct drm_i915_private *dev_priv)
 {
 	I915_WRITE_NOTRACE(FORCEWAKE, 0);
-<<<<<<< HEAD
-	/* The below doubles as a POSTING_READ */
-=======
 	POSTING_READ(FORCEWAKE);
->>>>>>> 985b11fa
 	gen6_gt_check_fifodbg(dev_priv);
 }
 
 static void __gen6_gt_force_wake_mt_put(struct drm_i915_private *dev_priv)
 {
 	I915_WRITE_NOTRACE(FORCEWAKE_MT, _MASKED_BIT_DISABLE(1));
-<<<<<<< HEAD
-	/* The below doubles as a POSTING_READ */
-=======
 	POSTING_READ(FORCEWAKE_MT);
->>>>>>> 985b11fa
 	gen6_gt_check_fifodbg(dev_priv);
 }
 
