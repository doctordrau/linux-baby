/*
 * SPDX-License-Identifier: MIT
 *
 * Copyright © 2008-2012 Intel Corporation
 */

#include <linux/errno.h>
#include <linux/mutex.h>

#include <drm/drm_mm.h>
#include <drm/i915_drm.h>

#include "gem/i915_gem_region.h"
#include "i915_drv.h"
#include "i915_gem_stolen.h"
#include "i915_vgpu.h"

/*
 * The BIOS typically reserves some of the system's memory for the exclusive
 * use of the integrated graphics. This memory is no longer available for
 * use by the OS and so the user finds that his system has less memory
 * available than he put in. We refer to this memory as stolen.
 *
 * The BIOS will allocate its framebuffer from the stolen memory. Our
 * goal is try to reuse that object for our own fbcon which must always
 * be available for panics. Anything else we can reuse the stolen memory
 * for is a boon.
 */

int i915_gem_stolen_insert_node_in_range(struct drm_i915_private *i915,
					 struct drm_mm_node *node, u64 size,
					 unsigned alignment, u64 start, u64 end)
{
	int ret;

	if (!drm_mm_initialized(&i915->mm.stolen))
		return -ENODEV;

	/* WaSkipStolenMemoryFirstPage:bdw+ */
	if (INTEL_GEN(i915) >= 8 && start < 4096)
		start = 4096;

	mutex_lock(&i915->mm.stolen_lock);
	ret = drm_mm_insert_node_in_range(&i915->mm.stolen, node,
					  size, alignment, 0,
					  start, end, DRM_MM_INSERT_BEST);
	mutex_unlock(&i915->mm.stolen_lock);

	return ret;
}

int i915_gem_stolen_insert_node(struct drm_i915_private *i915,
				struct drm_mm_node *node, u64 size,
				unsigned alignment)
{
	return i915_gem_stolen_insert_node_in_range(i915, node, size,
						    alignment, 0, U64_MAX);
}

void i915_gem_stolen_remove_node(struct drm_i915_private *i915,
				 struct drm_mm_node *node)
{
	mutex_lock(&i915->mm.stolen_lock);
	drm_mm_remove_node(node);
	mutex_unlock(&i915->mm.stolen_lock);
}

static int i915_adjust_stolen(struct drm_i915_private *i915,
			      struct resource *dsm)
{
	struct i915_ggtt *ggtt = &i915->ggtt;
	struct intel_uncore *uncore = ggtt->vm.gt->uncore;
	struct resource *r;

	if (dsm->start == 0 || dsm->end <= dsm->start)
		return -EINVAL;

	/*
	 * TODO: We have yet too encounter the case where the GTT wasn't at the
	 * end of stolen. With that assumption we could simplify this.
	 */

	/* Make sure we don't clobber the GTT if it's within stolen memory */
	if (INTEL_GEN(i915) <= 4 &&
	    !IS_G33(i915) && !IS_PINEVIEW(i915) && !IS_G4X(i915)) {
		struct resource stolen[2] = {*dsm, *dsm};
		struct resource ggtt_res;
		resource_size_t ggtt_start;

		ggtt_start = intel_uncore_read(uncore, PGTBL_CTL);
		if (IS_GEN(i915, 4))
			ggtt_start = (ggtt_start & PGTBL_ADDRESS_LO_MASK) |
				     (ggtt_start & PGTBL_ADDRESS_HI_MASK) << 28;
		else
			ggtt_start &= PGTBL_ADDRESS_LO_MASK;

		ggtt_res =
			(struct resource) DEFINE_RES_MEM(ggtt_start,
							 ggtt_total_entries(ggtt) * 4);

		if (ggtt_res.start >= stolen[0].start && ggtt_res.start < stolen[0].end)
			stolen[0].end = ggtt_res.start;
		if (ggtt_res.end > stolen[1].start && ggtt_res.end <= stolen[1].end)
			stolen[1].start = ggtt_res.end;

		/* Pick the larger of the two chunks */
		if (resource_size(&stolen[0]) > resource_size(&stolen[1]))
			*dsm = stolen[0];
		else
			*dsm = stolen[1];

		if (stolen[0].start != stolen[1].start ||
		    stolen[0].end != stolen[1].end) {
			drm_dbg(&i915->drm,
				"GTT within stolen memory at %pR\n",
				&ggtt_res);
			drm_dbg(&i915->drm, "Stolen memory adjusted to %pR\n",
				dsm);
		}
	}

	/*
	 * Verify that nothing else uses this physical address. Stolen
	 * memory should be reserved by the BIOS and hidden from the
	 * kernel. So if the region is already marked as busy, something
	 * is seriously wrong.
	 */
	r = devm_request_mem_region(i915->drm.dev, dsm->start,
				    resource_size(dsm),
				    "Graphics Stolen Memory");
	if (r == NULL) {
		/*
		 * One more attempt but this time requesting region from
		 * start + 1, as we have seen that this resolves the region
		 * conflict with the PCI Bus.
		 * This is a BIOS w/a: Some BIOS wrap stolen in the root
		 * PCI bus, but have an off-by-one error. Hence retry the
		 * reservation starting from 1 instead of 0.
		 * There's also BIOS with off-by-one on the other end.
		 */
		r = devm_request_mem_region(i915->drm.dev, dsm->start + 1,
					    resource_size(dsm) - 2,
					    "Graphics Stolen Memory");
		/*
		 * GEN3 firmware likes to smash pci bridges into the stolen
		 * range. Apparently this works.
		 */
		if (!r && !IS_GEN(i915, 3)) {
<<<<<<< HEAD
			DRM_ERROR("conflict detected with stolen region: %pR\n",
				  dsm);
=======
			drm_err(&i915->drm,
				"conflict detected with stolen region: %pR\n",
				dsm);
>>>>>>> 04d5ce62

			return -EBUSY;
		}
	}

	return 0;
}

static void i915_gem_cleanup_stolen(struct drm_i915_private *i915)
{
	if (!drm_mm_initialized(&i915->mm.stolen))
		return;

	drm_mm_takedown(&i915->mm.stolen);
}

static void g4x_get_stolen_reserved(struct drm_i915_private *i915,
				    struct intel_uncore *uncore,
				    resource_size_t *base,
				    resource_size_t *size)
{
	u32 reg_val = intel_uncore_read(uncore,
					IS_GM45(i915) ?
					CTG_STOLEN_RESERVED :
					ELK_STOLEN_RESERVED);
	resource_size_t stolen_top = i915->dsm.end + 1;

<<<<<<< HEAD
	DRM_DEBUG_DRIVER("%s_STOLEN_RESERVED = %08x\n",
			 IS_GM45(i915) ? "CTG" : "ELK", reg_val);
=======
	drm_dbg(&i915->drm, "%s_STOLEN_RESERVED = %08x\n",
		IS_GM45(i915) ? "CTG" : "ELK", reg_val);
>>>>>>> 04d5ce62

	if ((reg_val & G4X_STOLEN_RESERVED_ENABLE) == 0)
		return;

	/*
	 * Whether ILK really reuses the ELK register for this is unclear.
	 * Let's see if we catch anyone with this supposedly enabled on ILK.
	 */
<<<<<<< HEAD
	WARN(IS_GEN(i915, 5), "ILK stolen reserved found? 0x%08x\n",
	     reg_val);
=======
	drm_WARN(&i915->drm, IS_GEN(i915, 5),
		 "ILK stolen reserved found? 0x%08x\n",
		 reg_val);
>>>>>>> 04d5ce62

	if (!(reg_val & G4X_STOLEN_RESERVED_ADDR2_MASK))
		return;

	*base = (reg_val & G4X_STOLEN_RESERVED_ADDR2_MASK) << 16;
	drm_WARN_ON(&i915->drm,
		    (reg_val & G4X_STOLEN_RESERVED_ADDR1_MASK) < *base);

	*size = stolen_top - *base;
}

static void gen6_get_stolen_reserved(struct drm_i915_private *i915,
				     struct intel_uncore *uncore,
				     resource_size_t *base,
				     resource_size_t *size)
{
	u32 reg_val = intel_uncore_read(uncore, GEN6_STOLEN_RESERVED);

	drm_dbg(&i915->drm, "GEN6_STOLEN_RESERVED = %08x\n", reg_val);

	if (!(reg_val & GEN6_STOLEN_RESERVED_ENABLE))
		return;

	*base = reg_val & GEN6_STOLEN_RESERVED_ADDR_MASK;

	switch (reg_val & GEN6_STOLEN_RESERVED_SIZE_MASK) {
	case GEN6_STOLEN_RESERVED_1M:
		*size = 1024 * 1024;
		break;
	case GEN6_STOLEN_RESERVED_512K:
		*size = 512 * 1024;
		break;
	case GEN6_STOLEN_RESERVED_256K:
		*size = 256 * 1024;
		break;
	case GEN6_STOLEN_RESERVED_128K:
		*size = 128 * 1024;
		break;
	default:
		*size = 1024 * 1024;
		MISSING_CASE(reg_val & GEN6_STOLEN_RESERVED_SIZE_MASK);
	}
}

static void vlv_get_stolen_reserved(struct drm_i915_private *i915,
				    struct intel_uncore *uncore,
				    resource_size_t *base,
				    resource_size_t *size)
{
	u32 reg_val = intel_uncore_read(uncore, GEN6_STOLEN_RESERVED);
	resource_size_t stolen_top = i915->dsm.end + 1;

	drm_dbg(&i915->drm, "GEN6_STOLEN_RESERVED = %08x\n", reg_val);

	if (!(reg_val & GEN6_STOLEN_RESERVED_ENABLE))
		return;

	switch (reg_val & GEN7_STOLEN_RESERVED_SIZE_MASK) {
	default:
		MISSING_CASE(reg_val & GEN7_STOLEN_RESERVED_SIZE_MASK);
		/* fall through */
	case GEN7_STOLEN_RESERVED_1M:
		*size = 1024 * 1024;
		break;
	}

	/*
	 * On vlv, the ADDR_MASK portion is left as 0 and HW deduces the
	 * reserved location as (top - size).
	 */
	*base = stolen_top - *size;
}

static void gen7_get_stolen_reserved(struct drm_i915_private *i915,
				     struct intel_uncore *uncore,
				     resource_size_t *base,
				     resource_size_t *size)
{
	u32 reg_val = intel_uncore_read(uncore, GEN6_STOLEN_RESERVED);

	drm_dbg(&i915->drm, "GEN6_STOLEN_RESERVED = %08x\n", reg_val);

	if (!(reg_val & GEN6_STOLEN_RESERVED_ENABLE))
		return;

	*base = reg_val & GEN7_STOLEN_RESERVED_ADDR_MASK;

	switch (reg_val & GEN7_STOLEN_RESERVED_SIZE_MASK) {
	case GEN7_STOLEN_RESERVED_1M:
		*size = 1024 * 1024;
		break;
	case GEN7_STOLEN_RESERVED_256K:
		*size = 256 * 1024;
		break;
	default:
		*size = 1024 * 1024;
		MISSING_CASE(reg_val & GEN7_STOLEN_RESERVED_SIZE_MASK);
	}
}

static void chv_get_stolen_reserved(struct drm_i915_private *i915,
				    struct intel_uncore *uncore,
				    resource_size_t *base,
				    resource_size_t *size)
{
	u32 reg_val = intel_uncore_read(uncore, GEN6_STOLEN_RESERVED);

	drm_dbg(&i915->drm, "GEN6_STOLEN_RESERVED = %08x\n", reg_val);

	if (!(reg_val & GEN6_STOLEN_RESERVED_ENABLE))
		return;

	*base = reg_val & GEN6_STOLEN_RESERVED_ADDR_MASK;

	switch (reg_val & GEN8_STOLEN_RESERVED_SIZE_MASK) {
	case GEN8_STOLEN_RESERVED_1M:
		*size = 1024 * 1024;
		break;
	case GEN8_STOLEN_RESERVED_2M:
		*size = 2 * 1024 * 1024;
		break;
	case GEN8_STOLEN_RESERVED_4M:
		*size = 4 * 1024 * 1024;
		break;
	case GEN8_STOLEN_RESERVED_8M:
		*size = 8 * 1024 * 1024;
		break;
	default:
		*size = 8 * 1024 * 1024;
		MISSING_CASE(reg_val & GEN8_STOLEN_RESERVED_SIZE_MASK);
	}
}

static void bdw_get_stolen_reserved(struct drm_i915_private *i915,
				    struct intel_uncore *uncore,
				    resource_size_t *base,
				    resource_size_t *size)
{
	u32 reg_val = intel_uncore_read(uncore, GEN6_STOLEN_RESERVED);
	resource_size_t stolen_top = i915->dsm.end + 1;

	drm_dbg(&i915->drm, "GEN6_STOLEN_RESERVED = %08x\n", reg_val);

	if (!(reg_val & GEN6_STOLEN_RESERVED_ENABLE))
		return;

	if (!(reg_val & GEN6_STOLEN_RESERVED_ADDR_MASK))
		return;

	*base = reg_val & GEN6_STOLEN_RESERVED_ADDR_MASK;
	*size = stolen_top - *base;
}

static void icl_get_stolen_reserved(struct drm_i915_private *i915,
				    struct intel_uncore *uncore,
				    resource_size_t *base,
				    resource_size_t *size)
{
	u64 reg_val = intel_uncore_read64(uncore, GEN6_STOLEN_RESERVED);

	drm_dbg(&i915->drm, "GEN6_STOLEN_RESERVED = 0x%016llx\n", reg_val);

	*base = reg_val & GEN11_STOLEN_RESERVED_ADDR_MASK;

	switch (reg_val & GEN8_STOLEN_RESERVED_SIZE_MASK) {
	case GEN8_STOLEN_RESERVED_1M:
		*size = 1024 * 1024;
		break;
	case GEN8_STOLEN_RESERVED_2M:
		*size = 2 * 1024 * 1024;
		break;
	case GEN8_STOLEN_RESERVED_4M:
		*size = 4 * 1024 * 1024;
		break;
	case GEN8_STOLEN_RESERVED_8M:
		*size = 8 * 1024 * 1024;
		break;
	default:
		*size = 8 * 1024 * 1024;
		MISSING_CASE(reg_val & GEN8_STOLEN_RESERVED_SIZE_MASK);
	}
}

static int i915_gem_init_stolen(struct drm_i915_private *i915)
{
	struct intel_uncore *uncore = &i915->uncore;
	resource_size_t reserved_base, stolen_top;
	resource_size_t reserved_total, reserved_size;

	mutex_init(&i915->mm.stolen_lock);

	if (intel_vgpu_active(i915)) {
		dev_notice(i915->drm.dev,
			   "%s, disabling use of stolen memory\n",
			   "iGVT-g active");
		return 0;
	}

	if (intel_vtd_active() && INTEL_GEN(i915) < 8) {
		dev_notice(i915->drm.dev,
			   "%s, disabling use of stolen memory\n",
			   "DMAR active");
		return 0;
	}

	if (resource_size(&intel_graphics_stolen_res) == 0)
		return 0;

	i915->dsm = intel_graphics_stolen_res;

	if (i915_adjust_stolen(i915, &i915->dsm))
		return 0;

	GEM_BUG_ON(i915->dsm.start == 0);
	GEM_BUG_ON(i915->dsm.end <= i915->dsm.start);

	stolen_top = i915->dsm.end + 1;
	reserved_base = stolen_top;
	reserved_size = 0;

	switch (INTEL_GEN(i915)) {
	case 2:
	case 3:
		break;
	case 4:
		if (!IS_G4X(i915))
			break;
		/* fall through */
	case 5:
		g4x_get_stolen_reserved(i915, uncore,
					&reserved_base, &reserved_size);
		break;
	case 6:
		gen6_get_stolen_reserved(i915, uncore,
					 &reserved_base, &reserved_size);
		break;
	case 7:
		if (IS_VALLEYVIEW(i915))
			vlv_get_stolen_reserved(i915, uncore,
						&reserved_base, &reserved_size);
		else
			gen7_get_stolen_reserved(i915, uncore,
						 &reserved_base, &reserved_size);
		break;
	case 8:
	case 9:
	case 10:
		if (IS_LP(i915))
			chv_get_stolen_reserved(i915, uncore,
						&reserved_base, &reserved_size);
		else
			bdw_get_stolen_reserved(i915, uncore,
						&reserved_base, &reserved_size);
		break;
	default:
		MISSING_CASE(INTEL_GEN(i915));
		/* fall-through */
	case 11:
	case 12:
		icl_get_stolen_reserved(i915, uncore,
					&reserved_base,
					&reserved_size);
		break;
	}

	/*
	 * Our expectation is that the reserved space is at the top of the
	 * stolen region and *never* at the bottom. If we see !reserved_base,
	 * it likely means we failed to read the registers correctly.
	 */
	if (!reserved_base) {
		drm_err(&i915->drm,
			"inconsistent reservation %pa + %pa; ignoring\n",
			&reserved_base, &reserved_size);
		reserved_base = stolen_top;
		reserved_size = 0;
	}

	i915->dsm_reserved =
		(struct resource)DEFINE_RES_MEM(reserved_base, reserved_size);

	if (!resource_contains(&i915->dsm, &i915->dsm_reserved)) {
<<<<<<< HEAD
		DRM_ERROR("Stolen reserved area %pR outside stolen memory %pR\n",
			  &i915->dsm_reserved, &i915->dsm);
=======
		drm_err(&i915->drm,
			"Stolen reserved area %pR outside stolen memory %pR\n",
			&i915->dsm_reserved, &i915->dsm);
>>>>>>> 04d5ce62
		return 0;
	}

	/* It is possible for the reserved area to end before the end of stolen
	 * memory, so just consider the start. */
	reserved_total = stolen_top - reserved_base;

<<<<<<< HEAD
	DRM_DEBUG_DRIVER("Memory reserved for graphics device: %lluK, usable: %lluK\n",
			 (u64)resource_size(&i915->dsm) >> 10,
			 ((u64)resource_size(&i915->dsm) - reserved_total) >> 10);
=======
	drm_dbg(&i915->drm,
		"Memory reserved for graphics device: %lluK, usable: %lluK\n",
		(u64)resource_size(&i915->dsm) >> 10,
		((u64)resource_size(&i915->dsm) - reserved_total) >> 10);
>>>>>>> 04d5ce62

	i915->stolen_usable_size =
		resource_size(&i915->dsm) - reserved_total;

	/* Basic memrange allocator for stolen space. */
	drm_mm_init(&i915->mm.stolen, 0, i915->stolen_usable_size);

	return 0;
}

static struct sg_table *
i915_pages_create_for_stolen(struct drm_device *dev,
			     resource_size_t offset, resource_size_t size)
{
	struct drm_i915_private *i915 = to_i915(dev);
	struct sg_table *st;
	struct scatterlist *sg;

	GEM_BUG_ON(range_overflows(offset, size, resource_size(&i915->dsm)));

	/* We hide that we have no struct page backing our stolen object
	 * by wrapping the contiguous physical allocation with a fake
	 * dma mapping in a single scatterlist.
	 */

	st = kmalloc(sizeof(*st), GFP_KERNEL);
	if (st == NULL)
		return ERR_PTR(-ENOMEM);

	if (sg_alloc_table(st, 1, GFP_KERNEL)) {
		kfree(st);
		return ERR_PTR(-ENOMEM);
	}

	sg = st->sgl;
	sg->offset = 0;
	sg->length = size;

	sg_dma_address(sg) = (dma_addr_t)i915->dsm.start + offset;
	sg_dma_len(sg) = size;

	return st;
}

static int i915_gem_object_get_pages_stolen(struct drm_i915_gem_object *obj)
{
	struct sg_table *pages =
		i915_pages_create_for_stolen(obj->base.dev,
					     obj->stolen->start,
					     obj->stolen->size);
	if (IS_ERR(pages))
		return PTR_ERR(pages);

	__i915_gem_object_set_pages(obj, pages, obj->stolen->size);

	return 0;
}

static void i915_gem_object_put_pages_stolen(struct drm_i915_gem_object *obj,
					     struct sg_table *pages)
{
	/* Should only be called from i915_gem_object_release_stolen() */
	sg_free_table(pages);
	kfree(pages);
}

static void
i915_gem_object_release_stolen(struct drm_i915_gem_object *obj)
{
	struct drm_i915_private *i915 = to_i915(obj->base.dev);
	struct drm_mm_node *stolen = fetch_and_zero(&obj->stolen);

	GEM_BUG_ON(!stolen);

	i915_gem_object_release_memory_region(obj);

	i915_gem_stolen_remove_node(i915, stolen);
	kfree(stolen);
}

static const struct drm_i915_gem_object_ops i915_gem_object_stolen_ops = {
	.get_pages = i915_gem_object_get_pages_stolen,
	.put_pages = i915_gem_object_put_pages_stolen,
	.release = i915_gem_object_release_stolen,
};

static struct drm_i915_gem_object *
__i915_gem_object_create_stolen(struct intel_memory_region *mem,
				struct drm_mm_node *stolen)
{
	static struct lock_class_key lock_class;
	struct drm_i915_gem_object *obj;
	unsigned int cache_level;
	int err = -ENOMEM;

	obj = i915_gem_object_alloc();
	if (!obj)
		goto err;

	drm_gem_private_object_init(&mem->i915->drm, &obj->base, stolen->size);
	i915_gem_object_init(obj, &i915_gem_object_stolen_ops, &lock_class);

	obj->stolen = stolen;
	obj->read_domains = I915_GEM_DOMAIN_CPU | I915_GEM_DOMAIN_GTT;
	cache_level = HAS_LLC(mem->i915) ? I915_CACHE_LLC : I915_CACHE_NONE;
	i915_gem_object_set_cache_coherency(obj, cache_level);

	err = i915_gem_object_pin_pages(obj);
	if (err)
		goto cleanup;

	i915_gem_object_init_memory_region(obj, mem, 0);

	return obj;

cleanup:
	i915_gem_object_free(obj);
err:
	return ERR_PTR(err);
}

static struct drm_i915_gem_object *
_i915_gem_object_create_stolen(struct intel_memory_region *mem,
			       resource_size_t size,
			       unsigned int flags)
{
	struct drm_i915_private *i915 = mem->i915;
	struct drm_i915_gem_object *obj;
	struct drm_mm_node *stolen;
	int ret;

	if (!drm_mm_initialized(&i915->mm.stolen))
		return ERR_PTR(-ENODEV);

	if (size == 0)
		return ERR_PTR(-EINVAL);

	stolen = kzalloc(sizeof(*stolen), GFP_KERNEL);
	if (!stolen)
		return ERR_PTR(-ENOMEM);

	ret = i915_gem_stolen_insert_node(i915, stolen, size, 4096);
	if (ret) {
		obj = ERR_PTR(ret);
		goto err_free;
	}

	obj = __i915_gem_object_create_stolen(mem, stolen);
	if (IS_ERR(obj))
		goto err_remove;

	return obj;

err_remove:
	i915_gem_stolen_remove_node(i915, stolen);
err_free:
	kfree(stolen);
	return obj;
}

struct drm_i915_gem_object *
i915_gem_object_create_stolen(struct drm_i915_private *i915,
			      resource_size_t size)
{
	return i915_gem_object_create_region(i915->mm.regions[INTEL_REGION_STOLEN],
					     size, I915_BO_ALLOC_CONTIGUOUS);
}

static int init_stolen(struct intel_memory_region *mem)
{
	intel_memory_region_set_name(mem, "stolen");

	/*
	 * Initialise stolen early so that we may reserve preallocated
	 * objects for the BIOS to KMS transition.
	 */
	return i915_gem_init_stolen(mem->i915);
}

static void release_stolen(struct intel_memory_region *mem)
{
	i915_gem_cleanup_stolen(mem->i915);
}

static const struct intel_memory_region_ops i915_region_stolen_ops = {
	.init = init_stolen,
	.release = release_stolen,
	.create_object = _i915_gem_object_create_stolen,
};

struct intel_memory_region *i915_gem_stolen_setup(struct drm_i915_private *i915)
{
	return intel_memory_region_create(i915,
					  intel_graphics_stolen_res.start,
					  resource_size(&intel_graphics_stolen_res),
					  PAGE_SIZE, 0,
					  &i915_region_stolen_ops);
}

struct drm_i915_gem_object *
i915_gem_object_create_stolen_for_preallocated(struct drm_i915_private *i915,
					       resource_size_t stolen_offset,
					       resource_size_t size)
{
	struct intel_memory_region *mem = i915->mm.regions[INTEL_REGION_STOLEN];
<<<<<<< HEAD
	struct i915_ggtt *ggtt = &i915->ggtt;
=======
>>>>>>> 04d5ce62
	struct drm_i915_gem_object *obj;
	struct drm_mm_node *stolen;
	int ret;

	if (!drm_mm_initialized(&i915->mm.stolen))
		return ERR_PTR(-ENODEV);

	drm_dbg(&i915->drm,
		"creating preallocated stolen object: stolen_offset=%pa, size=%pa\n",
		&stolen_offset, &size);

	/* KISS and expect everything to be page-aligned */
	if (GEM_WARN_ON(size == 0) ||
	    GEM_WARN_ON(!IS_ALIGNED(size, I915_GTT_PAGE_SIZE)) ||
	    GEM_WARN_ON(!IS_ALIGNED(stolen_offset, I915_GTT_MIN_ALIGNMENT)))
		return ERR_PTR(-EINVAL);

	stolen = kzalloc(sizeof(*stolen), GFP_KERNEL);
	if (!stolen)
		return ERR_PTR(-ENOMEM);

	stolen->start = stolen_offset;
	stolen->size = size;
	mutex_lock(&i915->mm.stolen_lock);
	ret = drm_mm_reserve_node(&i915->mm.stolen, stolen);
	mutex_unlock(&i915->mm.stolen_lock);
	if (ret) {
<<<<<<< HEAD
		DRM_DEBUG_DRIVER("failed to allocate stolen space\n");
		kfree(stolen);
		return ERR_PTR(ret);
	}

	obj = __i915_gem_object_create_stolen(mem, stolen);
	if (IS_ERR(obj)) {
		DRM_DEBUG_DRIVER("failed to allocate stolen object\n");
		i915_gem_stolen_remove_node(i915, stolen);
		kfree(stolen);
		return obj;
	}

	/* Some objects just need physical mem from stolen space */
	if (gtt_offset == I915_GTT_OFFSET_NONE)
		return obj;

	ret = i915_gem_object_pin_pages(obj);
	if (ret)
		goto err;

	vma = i915_vma_instance(obj, &ggtt->vm, NULL);
	if (IS_ERR(vma)) {
		ret = PTR_ERR(vma);
		goto err_pages;
	}

	/* To simplify the initialisation sequence between KMS and GTT,
	 * we allow construction of the stolen object prior to
	 * setting up the GTT space. The actual reservation will occur
	 * later.
	 */
	mutex_lock(&ggtt->vm.mutex);
	ret = i915_gem_gtt_reserve(&ggtt->vm, &vma->node,
				   size, gtt_offset, obj->cache_level,
				   0);
	if (ret) {
		DRM_DEBUG_DRIVER("failed to allocate stolen GTT space\n");
		mutex_unlock(&ggtt->vm.mutex);
		goto err_pages;
=======
		obj = ERR_PTR(ret);
		goto err_free;
>>>>>>> 04d5ce62
	}

	obj = __i915_gem_object_create_stolen(mem, stolen);
	if (IS_ERR(obj))
		goto err_stolen;

	i915_gem_object_set_cache_coherency(obj, I915_CACHE_NONE);
	return obj;

err_stolen:
	i915_gem_stolen_remove_node(i915, stolen);
err_free:
	kfree(stolen);
	return obj;
}<|MERGE_RESOLUTION|>--- conflicted
+++ resolved
@@ -146,14 +146,9 @@
 		 * range. Apparently this works.
 		 */
 		if (!r && !IS_GEN(i915, 3)) {
-<<<<<<< HEAD
-			DRM_ERROR("conflict detected with stolen region: %pR\n",
-				  dsm);
-=======
 			drm_err(&i915->drm,
 				"conflict detected with stolen region: %pR\n",
 				dsm);
->>>>>>> 04d5ce62
 
 			return -EBUSY;
 		}
@@ -181,13 +176,8 @@
 					ELK_STOLEN_RESERVED);
 	resource_size_t stolen_top = i915->dsm.end + 1;
 
-<<<<<<< HEAD
-	DRM_DEBUG_DRIVER("%s_STOLEN_RESERVED = %08x\n",
-			 IS_GM45(i915) ? "CTG" : "ELK", reg_val);
-=======
 	drm_dbg(&i915->drm, "%s_STOLEN_RESERVED = %08x\n",
 		IS_GM45(i915) ? "CTG" : "ELK", reg_val);
->>>>>>> 04d5ce62
 
 	if ((reg_val & G4X_STOLEN_RESERVED_ENABLE) == 0)
 		return;
@@ -196,14 +186,9 @@
 	 * Whether ILK really reuses the ELK register for this is unclear.
 	 * Let's see if we catch anyone with this supposedly enabled on ILK.
 	 */
-<<<<<<< HEAD
-	WARN(IS_GEN(i915, 5), "ILK stolen reserved found? 0x%08x\n",
-	     reg_val);
-=======
 	drm_WARN(&i915->drm, IS_GEN(i915, 5),
 		 "ILK stolen reserved found? 0x%08x\n",
 		 reg_val);
->>>>>>> 04d5ce62
 
 	if (!(reg_val & G4X_STOLEN_RESERVED_ADDR2_MASK))
 		return;
@@ -486,14 +471,9 @@
 		(struct resource)DEFINE_RES_MEM(reserved_base, reserved_size);
 
 	if (!resource_contains(&i915->dsm, &i915->dsm_reserved)) {
-<<<<<<< HEAD
-		DRM_ERROR("Stolen reserved area %pR outside stolen memory %pR\n",
-			  &i915->dsm_reserved, &i915->dsm);
-=======
 		drm_err(&i915->drm,
 			"Stolen reserved area %pR outside stolen memory %pR\n",
 			&i915->dsm_reserved, &i915->dsm);
->>>>>>> 04d5ce62
 		return 0;
 	}
 
@@ -501,16 +481,10 @@
 	 * memory, so just consider the start. */
 	reserved_total = stolen_top - reserved_base;
 
-<<<<<<< HEAD
-	DRM_DEBUG_DRIVER("Memory reserved for graphics device: %lluK, usable: %lluK\n",
-			 (u64)resource_size(&i915->dsm) >> 10,
-			 ((u64)resource_size(&i915->dsm) - reserved_total) >> 10);
-=======
 	drm_dbg(&i915->drm,
 		"Memory reserved for graphics device: %lluK, usable: %lluK\n",
 		(u64)resource_size(&i915->dsm) >> 10,
 		((u64)resource_size(&i915->dsm) - reserved_total) >> 10);
->>>>>>> 04d5ce62
 
 	i915->stolen_usable_size =
 		resource_size(&i915->dsm) - reserved_total;
@@ -716,10 +690,6 @@
 					       resource_size_t size)
 {
 	struct intel_memory_region *mem = i915->mm.regions[INTEL_REGION_STOLEN];
-<<<<<<< HEAD
-	struct i915_ggtt *ggtt = &i915->ggtt;
-=======
->>>>>>> 04d5ce62
 	struct drm_i915_gem_object *obj;
 	struct drm_mm_node *stolen;
 	int ret;
@@ -747,51 +717,8 @@
 	ret = drm_mm_reserve_node(&i915->mm.stolen, stolen);
 	mutex_unlock(&i915->mm.stolen_lock);
 	if (ret) {
-<<<<<<< HEAD
-		DRM_DEBUG_DRIVER("failed to allocate stolen space\n");
-		kfree(stolen);
-		return ERR_PTR(ret);
-	}
-
-	obj = __i915_gem_object_create_stolen(mem, stolen);
-	if (IS_ERR(obj)) {
-		DRM_DEBUG_DRIVER("failed to allocate stolen object\n");
-		i915_gem_stolen_remove_node(i915, stolen);
-		kfree(stolen);
-		return obj;
-	}
-
-	/* Some objects just need physical mem from stolen space */
-	if (gtt_offset == I915_GTT_OFFSET_NONE)
-		return obj;
-
-	ret = i915_gem_object_pin_pages(obj);
-	if (ret)
-		goto err;
-
-	vma = i915_vma_instance(obj, &ggtt->vm, NULL);
-	if (IS_ERR(vma)) {
-		ret = PTR_ERR(vma);
-		goto err_pages;
-	}
-
-	/* To simplify the initialisation sequence between KMS and GTT,
-	 * we allow construction of the stolen object prior to
-	 * setting up the GTT space. The actual reservation will occur
-	 * later.
-	 */
-	mutex_lock(&ggtt->vm.mutex);
-	ret = i915_gem_gtt_reserve(&ggtt->vm, &vma->node,
-				   size, gtt_offset, obj->cache_level,
-				   0);
-	if (ret) {
-		DRM_DEBUG_DRIVER("failed to allocate stolen GTT space\n");
-		mutex_unlock(&ggtt->vm.mutex);
-		goto err_pages;
-=======
 		obj = ERR_PTR(ret);
 		goto err_free;
->>>>>>> 04d5ce62
 	}
 
 	obj = __i915_gem_object_create_stolen(mem, stolen);
