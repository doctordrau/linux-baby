--- conflicted
+++ resolved
@@ -76,12 +76,8 @@
 
 config VIDEO_MUX
 	tristate "Video Multiplexer"
-<<<<<<< HEAD
-	depends on OF && VIDEO_V4L2_SUBDEV_API && MEDIA_CONTROLLER
-=======
 	select MULTIPLEXER
 	depends on VIDEO_V4L2 && OF && VIDEO_V4L2_SUBDEV_API && MEDIA_CONTROLLER
->>>>>>> bb176f67
 	select REGMAP
 	help
 	  This driver provides support for N:1 video bus multiplexers.
