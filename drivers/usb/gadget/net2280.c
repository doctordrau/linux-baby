--- conflicted
+++ resolved
@@ -1920,11 +1920,6 @@
 err_func:
 	device_remove_file (&dev->pdev->dev, &dev_attr_function);
 err_unbind:
-<<<<<<< HEAD
-	dev->gadget.dev.driver = NULL;
-=======
-	driver->unbind (&dev->gadget);
->>>>>>> 9b192de6
 	dev->driver = NULL;
 	return retval;
 }
