--- conflicted
+++ resolved
@@ -1551,13 +1551,8 @@
 			if (offset + 1 != skb->len)
 				continue;
 		}
-<<<<<<< HEAD
-		if (tcp_hdr(skb)->fin) {
+		if (TCP_SKB_CB(skb)->tcp_flags & TCPHDR_FIN) {
 			sk_eat_skb(sk, skb);
-=======
-		if (TCP_SKB_CB(skb)->tcp_flags & TCPHDR_FIN) {
-			sk_eat_skb(sk, skb, false);
->>>>>>> 64b1f00a
 			++seq;
 			break;
 		}
