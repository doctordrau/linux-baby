--- conflicted
+++ resolved
@@ -40,18 +40,11 @@
 {
 	int order;
 
-<<<<<<< HEAD
 	if (pud_sect_supported())
 		order = PUD_SHIFT - PAGE_SHIFT;
 	else
-		order = CONT_PMD_SHIFT + PMD_SHIFT - PAGE_SHIFT;
-=======
-#ifdef CONFIG_ARM64_4K_PAGES
-	order = PUD_SHIFT - PAGE_SHIFT;
-#else
-	order = CONT_PMD_SHIFT - PAGE_SHIFT;
-#endif
->>>>>>> 596143e3
+		order = CONT_PMD_SHIFT - PAGE_SHIFT;
+
 	/*
 	 * HugeTLB CMA reservation is required for gigantic
 	 * huge pages which could not be allocated via the
