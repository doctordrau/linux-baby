/*
 * Copyright (C) 2012,2013 - ARM Ltd
 * Author: Marc Zyngier <marc.zyngier@arm.com>
 *
 * Derived from arch/arm/kvm/coproc.c:
 * Copyright (C) 2012 - Virtual Open Systems and Columbia University
 * Authors: Rusty Russell <rusty@rustcorp.com.au>
 *          Christoffer Dall <c.dall@virtualopensystems.com>
 *
 * This program is free software; you can redistribute it and/or modify
 * it under the terms of the GNU General Public License, version 2, as
 * published by the Free Software Foundation.
 *
 * This program is distributed in the hope that it will be useful,
 * but WITHOUT ANY WARRANTY; without even the implied warranty of
 * MERCHANTABILITY or FITNESS FOR A PARTICULAR PURPOSE.  See the
 * GNU General Public License for more details.
 *
 * You should have received a copy of the GNU General Public License
 * along with this program.  If not, see <http://www.gnu.org/licenses/>.
 */

#include <linux/bsearch.h>
#include <linux/kvm_host.h>
#include <linux/mm.h>
#include <linux/printk.h>
#include <linux/uaccess.h>

#include <asm/cacheflush.h>
#include <asm/cputype.h>
#include <asm/debug-monitors.h>
#include <asm/esr.h>
#include <asm/kvm_arm.h>
#include <asm/kvm_asm.h>
#include <asm/kvm_coproc.h>
#include <asm/kvm_emulate.h>
#include <asm/kvm_host.h>
#include <asm/kvm_mmu.h>
#include <asm/perf_event.h>
#include <asm/sysreg.h>

#include <trace/events/kvm.h>

#include "sys_regs.h"

#include "trace.h"

/*
 * All of this file is extremly similar to the ARM coproc.c, but the
 * types are different. My gut feeling is that it should be pretty
 * easy to merge, but that would be an ABI breakage -- again. VFP
 * would also need to be abstracted.
 *
 * For AArch32, we only take care of what is being trapped. Anything
 * that has to do with init and userspace access has to go via the
 * 64bit interface.
 */

static bool read_from_write_only(struct kvm_vcpu *vcpu,
				 struct sys_reg_params *params,
				 const struct sys_reg_desc *r)
{
	WARN_ONCE(1, "Unexpected sys_reg read to write-only register\n");
	print_sys_reg_instr(params);
	kvm_inject_undefined(vcpu);
	return false;
}

static bool write_to_read_only(struct kvm_vcpu *vcpu,
			       struct sys_reg_params *params,
			       const struct sys_reg_desc *r)
{
	WARN_ONCE(1, "Unexpected sys_reg write to read-only register\n");
	print_sys_reg_instr(params);
	kvm_inject_undefined(vcpu);
	return false;
}

/* 3 bits per cache level, as per CLIDR, but non-existent caches always 0 */
static u32 cache_levels;

/* CSSELR values; used to index KVM_REG_ARM_DEMUX_ID_CCSIDR */
#define CSSELR_MAX 12

/* Which cache CCSIDR represents depends on CSSELR value. */
static u32 get_ccsidr(u32 csselr)
{
	u32 ccsidr;

	/* Make sure noone else changes CSSELR during this! */
	local_irq_disable();
	write_sysreg(csselr, csselr_el1);
	isb();
	ccsidr = read_sysreg(ccsidr_el1);
	local_irq_enable();

	return ccsidr;
}

/*
 * See note at ARMv7 ARM B1.14.4 (TL;DR: S/W ops are not easily virtualized).
 */
static bool access_dcsw(struct kvm_vcpu *vcpu,
			struct sys_reg_params *p,
			const struct sys_reg_desc *r)
{
	if (!p->is_write)
		return read_from_write_only(vcpu, p, r);

	kvm_set_way_flush(vcpu);
	return true;
}

/*
 * Generic accessor for VM registers. Only called as long as HCR_TVM
 * is set. If the guest enables the MMU, we stop trapping the VM
 * sys_regs and leave it in complete control of the caches.
 */
static bool access_vm_reg(struct kvm_vcpu *vcpu,
			  struct sys_reg_params *p,
			  const struct sys_reg_desc *r)
{
	bool was_enabled = vcpu_has_cache_enabled(vcpu);

	BUG_ON(!p->is_write);

	if (!p->is_aarch32) {
		vcpu_sys_reg(vcpu, r->reg) = p->regval;
	} else {
		if (!p->is_32bit)
			vcpu_cp15_64_high(vcpu, r->reg) = upper_32_bits(p->regval);
		vcpu_cp15_64_low(vcpu, r->reg) = lower_32_bits(p->regval);
	}

	kvm_toggle_cache(vcpu, was_enabled);
	return true;
}

/*
 * Trap handler for the GICv3 SGI generation system register.
 * Forward the request to the VGIC emulation.
 * The cp15_64 code makes sure this automatically works
 * for both AArch64 and AArch32 accesses.
 */
static bool access_gic_sgi(struct kvm_vcpu *vcpu,
			   struct sys_reg_params *p,
			   const struct sys_reg_desc *r)
{
	if (!p->is_write)
		return read_from_write_only(vcpu, p, r);

	vgic_v3_dispatch_sgi(vcpu, p->regval);

	return true;
}

static bool access_gic_sre(struct kvm_vcpu *vcpu,
			   struct sys_reg_params *p,
			   const struct sys_reg_desc *r)
{
	if (p->is_write)
		return ignore_write(vcpu, p);

	p->regval = vcpu->arch.vgic_cpu.vgic_v3.vgic_sre;
	return true;
}

static bool trap_raz_wi(struct kvm_vcpu *vcpu,
			struct sys_reg_params *p,
			const struct sys_reg_desc *r)
{
	if (p->is_write)
		return ignore_write(vcpu, p);
	else
		return read_zero(vcpu, p);
}

static bool trap_oslsr_el1(struct kvm_vcpu *vcpu,
			   struct sys_reg_params *p,
			   const struct sys_reg_desc *r)
{
	if (p->is_write) {
		return ignore_write(vcpu, p);
	} else {
		p->regval = (1 << 3);
		return true;
	}
}

static bool trap_dbgauthstatus_el1(struct kvm_vcpu *vcpu,
				   struct sys_reg_params *p,
				   const struct sys_reg_desc *r)
{
	if (p->is_write) {
		return ignore_write(vcpu, p);
	} else {
		p->regval = read_sysreg(dbgauthstatus_el1);
		return true;
	}
}

/*
 * We want to avoid world-switching all the DBG registers all the
 * time:
 * 
 * - If we've touched any debug register, it is likely that we're
 *   going to touch more of them. It then makes sense to disable the
 *   traps and start doing the save/restore dance
 * - If debug is active (DBG_MDSCR_KDE or DBG_MDSCR_MDE set), it is
 *   then mandatory to save/restore the registers, as the guest
 *   depends on them.
 * 
 * For this, we use a DIRTY bit, indicating the guest has modified the
 * debug registers, used as follow:
 *
 * On guest entry:
 * - If the dirty bit is set (because we're coming back from trapping),
 *   disable the traps, save host registers, restore guest registers.
 * - If debug is actively in use (DBG_MDSCR_KDE or DBG_MDSCR_MDE set),
 *   set the dirty bit, disable the traps, save host registers,
 *   restore guest registers.
 * - Otherwise, enable the traps
 *
 * On guest exit:
 * - If the dirty bit is set, save guest registers, restore host
 *   registers and clear the dirty bit. This ensure that the host can
 *   now use the debug registers.
 */
static bool trap_debug_regs(struct kvm_vcpu *vcpu,
			    struct sys_reg_params *p,
			    const struct sys_reg_desc *r)
{
	if (p->is_write) {
		vcpu_sys_reg(vcpu, r->reg) = p->regval;
		vcpu->arch.debug_flags |= KVM_ARM64_DEBUG_DIRTY;
	} else {
		p->regval = vcpu_sys_reg(vcpu, r->reg);
	}

	trace_trap_reg(__func__, r->reg, p->is_write, p->regval);

	return true;
}

/*
 * reg_to_dbg/dbg_to_reg
 *
 * A 32 bit write to a debug register leave top bits alone
 * A 32 bit read from a debug register only returns the bottom bits
 *
 * All writes will set the KVM_ARM64_DEBUG_DIRTY flag to ensure the
 * hyp.S code switches between host and guest values in future.
 */
static void reg_to_dbg(struct kvm_vcpu *vcpu,
		       struct sys_reg_params *p,
		       u64 *dbg_reg)
{
	u64 val = p->regval;

	if (p->is_32bit) {
		val &= 0xffffffffUL;
		val |= ((*dbg_reg >> 32) << 32);
	}

	*dbg_reg = val;
	vcpu->arch.debug_flags |= KVM_ARM64_DEBUG_DIRTY;
}

static void dbg_to_reg(struct kvm_vcpu *vcpu,
		       struct sys_reg_params *p,
		       u64 *dbg_reg)
{
	p->regval = *dbg_reg;
	if (p->is_32bit)
		p->regval &= 0xffffffffUL;
}

static bool trap_bvr(struct kvm_vcpu *vcpu,
		     struct sys_reg_params *p,
		     const struct sys_reg_desc *rd)
{
	u64 *dbg_reg = &vcpu->arch.vcpu_debug_state.dbg_bvr[rd->reg];

	if (p->is_write)
		reg_to_dbg(vcpu, p, dbg_reg);
	else
		dbg_to_reg(vcpu, p, dbg_reg);

	trace_trap_reg(__func__, rd->reg, p->is_write, *dbg_reg);

	return true;
}

static int set_bvr(struct kvm_vcpu *vcpu, const struct sys_reg_desc *rd,
		const struct kvm_one_reg *reg, void __user *uaddr)
{
	__u64 *r = &vcpu->arch.vcpu_debug_state.dbg_bvr[rd->reg];

	if (copy_from_user(r, uaddr, KVM_REG_SIZE(reg->id)) != 0)
		return -EFAULT;
	return 0;
}

static int get_bvr(struct kvm_vcpu *vcpu, const struct sys_reg_desc *rd,
	const struct kvm_one_reg *reg, void __user *uaddr)
{
	__u64 *r = &vcpu->arch.vcpu_debug_state.dbg_bvr[rd->reg];

	if (copy_to_user(uaddr, r, KVM_REG_SIZE(reg->id)) != 0)
		return -EFAULT;
	return 0;
}

static void reset_bvr(struct kvm_vcpu *vcpu,
		      const struct sys_reg_desc *rd)
{
	vcpu->arch.vcpu_debug_state.dbg_bvr[rd->reg] = rd->val;
}

static bool trap_bcr(struct kvm_vcpu *vcpu,
		     struct sys_reg_params *p,
		     const struct sys_reg_desc *rd)
{
	u64 *dbg_reg = &vcpu->arch.vcpu_debug_state.dbg_bcr[rd->reg];

	if (p->is_write)
		reg_to_dbg(vcpu, p, dbg_reg);
	else
		dbg_to_reg(vcpu, p, dbg_reg);

	trace_trap_reg(__func__, rd->reg, p->is_write, *dbg_reg);

	return true;
}

static int set_bcr(struct kvm_vcpu *vcpu, const struct sys_reg_desc *rd,
		const struct kvm_one_reg *reg, void __user *uaddr)
{
	__u64 *r = &vcpu->arch.vcpu_debug_state.dbg_bcr[rd->reg];

	if (copy_from_user(r, uaddr, KVM_REG_SIZE(reg->id)) != 0)
		return -EFAULT;

	return 0;
}

static int get_bcr(struct kvm_vcpu *vcpu, const struct sys_reg_desc *rd,
	const struct kvm_one_reg *reg, void __user *uaddr)
{
	__u64 *r = &vcpu->arch.vcpu_debug_state.dbg_bcr[rd->reg];

	if (copy_to_user(uaddr, r, KVM_REG_SIZE(reg->id)) != 0)
		return -EFAULT;
	return 0;
}

static void reset_bcr(struct kvm_vcpu *vcpu,
		      const struct sys_reg_desc *rd)
{
	vcpu->arch.vcpu_debug_state.dbg_bcr[rd->reg] = rd->val;
}

static bool trap_wvr(struct kvm_vcpu *vcpu,
		     struct sys_reg_params *p,
		     const struct sys_reg_desc *rd)
{
	u64 *dbg_reg = &vcpu->arch.vcpu_debug_state.dbg_wvr[rd->reg];

	if (p->is_write)
		reg_to_dbg(vcpu, p, dbg_reg);
	else
		dbg_to_reg(vcpu, p, dbg_reg);

	trace_trap_reg(__func__, rd->reg, p->is_write,
		vcpu->arch.vcpu_debug_state.dbg_wvr[rd->reg]);

	return true;
}

static int set_wvr(struct kvm_vcpu *vcpu, const struct sys_reg_desc *rd,
		const struct kvm_one_reg *reg, void __user *uaddr)
{
	__u64 *r = &vcpu->arch.vcpu_debug_state.dbg_wvr[rd->reg];

	if (copy_from_user(r, uaddr, KVM_REG_SIZE(reg->id)) != 0)
		return -EFAULT;
	return 0;
}

static int get_wvr(struct kvm_vcpu *vcpu, const struct sys_reg_desc *rd,
	const struct kvm_one_reg *reg, void __user *uaddr)
{
	__u64 *r = &vcpu->arch.vcpu_debug_state.dbg_wvr[rd->reg];

	if (copy_to_user(uaddr, r, KVM_REG_SIZE(reg->id)) != 0)
		return -EFAULT;
	return 0;
}

static void reset_wvr(struct kvm_vcpu *vcpu,
		      const struct sys_reg_desc *rd)
{
	vcpu->arch.vcpu_debug_state.dbg_wvr[rd->reg] = rd->val;
}

static bool trap_wcr(struct kvm_vcpu *vcpu,
		     struct sys_reg_params *p,
		     const struct sys_reg_desc *rd)
{
	u64 *dbg_reg = &vcpu->arch.vcpu_debug_state.dbg_wcr[rd->reg];

	if (p->is_write)
		reg_to_dbg(vcpu, p, dbg_reg);
	else
		dbg_to_reg(vcpu, p, dbg_reg);

	trace_trap_reg(__func__, rd->reg, p->is_write, *dbg_reg);

	return true;
}

static int set_wcr(struct kvm_vcpu *vcpu, const struct sys_reg_desc *rd,
		const struct kvm_one_reg *reg, void __user *uaddr)
{
	__u64 *r = &vcpu->arch.vcpu_debug_state.dbg_wcr[rd->reg];

	if (copy_from_user(r, uaddr, KVM_REG_SIZE(reg->id)) != 0)
		return -EFAULT;
	return 0;
}

static int get_wcr(struct kvm_vcpu *vcpu, const struct sys_reg_desc *rd,
	const struct kvm_one_reg *reg, void __user *uaddr)
{
	__u64 *r = &vcpu->arch.vcpu_debug_state.dbg_wcr[rd->reg];

	if (copy_to_user(uaddr, r, KVM_REG_SIZE(reg->id)) != 0)
		return -EFAULT;
	return 0;
}

static void reset_wcr(struct kvm_vcpu *vcpu,
		      const struct sys_reg_desc *rd)
{
	vcpu->arch.vcpu_debug_state.dbg_wcr[rd->reg] = rd->val;
}

static void reset_amair_el1(struct kvm_vcpu *vcpu, const struct sys_reg_desc *r)
{
	vcpu_sys_reg(vcpu, AMAIR_EL1) = read_sysreg(amair_el1);
}

static void reset_mpidr(struct kvm_vcpu *vcpu, const struct sys_reg_desc *r)
{
	u64 mpidr;

	/*
	 * Map the vcpu_id into the first three affinity level fields of
	 * the MPIDR. We limit the number of VCPUs in level 0 due to a
	 * limitation to 16 CPUs in that level in the ICC_SGIxR registers
	 * of the GICv3 to be able to address each CPU directly when
	 * sending IPIs.
	 */
	mpidr = (vcpu->vcpu_id & 0x0f) << MPIDR_LEVEL_SHIFT(0);
	mpidr |= ((vcpu->vcpu_id >> 4) & 0xff) << MPIDR_LEVEL_SHIFT(1);
	mpidr |= ((vcpu->vcpu_id >> 12) & 0xff) << MPIDR_LEVEL_SHIFT(2);
	vcpu_sys_reg(vcpu, MPIDR_EL1) = (1ULL << 31) | mpidr;
}

static void reset_pmcr(struct kvm_vcpu *vcpu, const struct sys_reg_desc *r)
{
	u64 pmcr, val;

	pmcr = read_sysreg(pmcr_el0);
	/*
	 * Writable bits of PMCR_EL0 (ARMV8_PMU_PMCR_MASK) are reset to UNKNOWN
	 * except PMCR.E resetting to zero.
	 */
	val = ((pmcr & ~ARMV8_PMU_PMCR_MASK)
	       | (ARMV8_PMU_PMCR_MASK & 0xdecafbad)) & (~ARMV8_PMU_PMCR_E);
	vcpu_sys_reg(vcpu, PMCR_EL0) = val;
}

static bool check_pmu_access_disabled(struct kvm_vcpu *vcpu, u64 flags)
{
	u64 reg = vcpu_sys_reg(vcpu, PMUSERENR_EL0);
	bool enabled = (reg & flags) || vcpu_mode_priv(vcpu);

	if (!enabled)
		kvm_inject_undefined(vcpu);

	return !enabled;
}

static bool pmu_access_el0_disabled(struct kvm_vcpu *vcpu)
{
	return check_pmu_access_disabled(vcpu, ARMV8_PMU_USERENR_EN);
}

static bool pmu_write_swinc_el0_disabled(struct kvm_vcpu *vcpu)
{
	return check_pmu_access_disabled(vcpu, ARMV8_PMU_USERENR_SW | ARMV8_PMU_USERENR_EN);
}

static bool pmu_access_cycle_counter_el0_disabled(struct kvm_vcpu *vcpu)
{
	return check_pmu_access_disabled(vcpu, ARMV8_PMU_USERENR_CR | ARMV8_PMU_USERENR_EN);
}

static bool pmu_access_event_counter_el0_disabled(struct kvm_vcpu *vcpu)
{
	return check_pmu_access_disabled(vcpu, ARMV8_PMU_USERENR_ER | ARMV8_PMU_USERENR_EN);
}

static bool access_pmcr(struct kvm_vcpu *vcpu, struct sys_reg_params *p,
			const struct sys_reg_desc *r)
{
	u64 val;

	if (!kvm_arm_pmu_v3_ready(vcpu))
		return trap_raz_wi(vcpu, p, r);

	if (pmu_access_el0_disabled(vcpu))
		return false;

	if (p->is_write) {
		/* Only update writeable bits of PMCR */
		val = vcpu_sys_reg(vcpu, PMCR_EL0);
		val &= ~ARMV8_PMU_PMCR_MASK;
		val |= p->regval & ARMV8_PMU_PMCR_MASK;
		vcpu_sys_reg(vcpu, PMCR_EL0) = val;
		kvm_pmu_handle_pmcr(vcpu, val);
	} else {
		/* PMCR.P & PMCR.C are RAZ */
		val = vcpu_sys_reg(vcpu, PMCR_EL0)
		      & ~(ARMV8_PMU_PMCR_P | ARMV8_PMU_PMCR_C);
		p->regval = val;
	}

	return true;
}

static bool access_pmselr(struct kvm_vcpu *vcpu, struct sys_reg_params *p,
			  const struct sys_reg_desc *r)
{
	if (!kvm_arm_pmu_v3_ready(vcpu))
		return trap_raz_wi(vcpu, p, r);

	if (pmu_access_event_counter_el0_disabled(vcpu))
		return false;

	if (p->is_write)
		vcpu_sys_reg(vcpu, PMSELR_EL0) = p->regval;
	else
		/* return PMSELR.SEL field */
		p->regval = vcpu_sys_reg(vcpu, PMSELR_EL0)
			    & ARMV8_PMU_COUNTER_MASK;

	return true;
}

static bool access_pmceid(struct kvm_vcpu *vcpu, struct sys_reg_params *p,
			  const struct sys_reg_desc *r)
{
	u64 pmceid;

	if (!kvm_arm_pmu_v3_ready(vcpu))
		return trap_raz_wi(vcpu, p, r);

	BUG_ON(p->is_write);

	if (pmu_access_el0_disabled(vcpu))
		return false;

	if (!(p->Op2 & 1))
		pmceid = read_sysreg(pmceid0_el0);
	else
		pmceid = read_sysreg(pmceid1_el0);

	p->regval = pmceid;

	return true;
}

static bool pmu_counter_idx_valid(struct kvm_vcpu *vcpu, u64 idx)
{
	u64 pmcr, val;

	pmcr = vcpu_sys_reg(vcpu, PMCR_EL0);
	val = (pmcr >> ARMV8_PMU_PMCR_N_SHIFT) & ARMV8_PMU_PMCR_N_MASK;
	if (idx >= val && idx != ARMV8_PMU_CYCLE_IDX) {
		kvm_inject_undefined(vcpu);
		return false;
	}

	return true;
}

static bool access_pmu_evcntr(struct kvm_vcpu *vcpu,
			      struct sys_reg_params *p,
			      const struct sys_reg_desc *r)
{
	u64 idx;

	if (!kvm_arm_pmu_v3_ready(vcpu))
		return trap_raz_wi(vcpu, p, r);

	if (r->CRn == 9 && r->CRm == 13) {
		if (r->Op2 == 2) {
			/* PMXEVCNTR_EL0 */
			if (pmu_access_event_counter_el0_disabled(vcpu))
				return false;

			idx = vcpu_sys_reg(vcpu, PMSELR_EL0)
			      & ARMV8_PMU_COUNTER_MASK;
		} else if (r->Op2 == 0) {
			/* PMCCNTR_EL0 */
			if (pmu_access_cycle_counter_el0_disabled(vcpu))
				return false;

			idx = ARMV8_PMU_CYCLE_IDX;
		} else {
			return false;
		}
	} else if (r->CRn == 0 && r->CRm == 9) {
		/* PMCCNTR */
		if (pmu_access_event_counter_el0_disabled(vcpu))
			return false;

		idx = ARMV8_PMU_CYCLE_IDX;
	} else if (r->CRn == 14 && (r->CRm & 12) == 8) {
		/* PMEVCNTRn_EL0 */
		if (pmu_access_event_counter_el0_disabled(vcpu))
			return false;

		idx = ((r->CRm & 3) << 3) | (r->Op2 & 7);
	} else {
		return false;
	}

	if (!pmu_counter_idx_valid(vcpu, idx))
		return false;

	if (p->is_write) {
		if (pmu_access_el0_disabled(vcpu))
			return false;

		kvm_pmu_set_counter_value(vcpu, idx, p->regval);
	} else {
		p->regval = kvm_pmu_get_counter_value(vcpu, idx);
	}

	return true;
}

static bool access_pmu_evtyper(struct kvm_vcpu *vcpu, struct sys_reg_params *p,
			       const struct sys_reg_desc *r)
{
	u64 idx, reg;

	if (!kvm_arm_pmu_v3_ready(vcpu))
		return trap_raz_wi(vcpu, p, r);

	if (pmu_access_el0_disabled(vcpu))
		return false;

	if (r->CRn == 9 && r->CRm == 13 && r->Op2 == 1) {
		/* PMXEVTYPER_EL0 */
		idx = vcpu_sys_reg(vcpu, PMSELR_EL0) & ARMV8_PMU_COUNTER_MASK;
		reg = PMEVTYPER0_EL0 + idx;
	} else if (r->CRn == 14 && (r->CRm & 12) == 12) {
		idx = ((r->CRm & 3) << 3) | (r->Op2 & 7);
		if (idx == ARMV8_PMU_CYCLE_IDX)
			reg = PMCCFILTR_EL0;
		else
			/* PMEVTYPERn_EL0 */
			reg = PMEVTYPER0_EL0 + idx;
	} else {
		BUG();
	}

	if (!pmu_counter_idx_valid(vcpu, idx))
		return false;

	if (p->is_write) {
		kvm_pmu_set_counter_event_type(vcpu, p->regval, idx);
		vcpu_sys_reg(vcpu, reg) = p->regval & ARMV8_PMU_EVTYPE_MASK;
	} else {
		p->regval = vcpu_sys_reg(vcpu, reg) & ARMV8_PMU_EVTYPE_MASK;
	}

	return true;
}

static bool access_pmcnten(struct kvm_vcpu *vcpu, struct sys_reg_params *p,
			   const struct sys_reg_desc *r)
{
	u64 val, mask;

	if (!kvm_arm_pmu_v3_ready(vcpu))
		return trap_raz_wi(vcpu, p, r);

	if (pmu_access_el0_disabled(vcpu))
		return false;

	mask = kvm_pmu_valid_counter_mask(vcpu);
	if (p->is_write) {
		val = p->regval & mask;
		if (r->Op2 & 0x1) {
			/* accessing PMCNTENSET_EL0 */
			vcpu_sys_reg(vcpu, PMCNTENSET_EL0) |= val;
			kvm_pmu_enable_counter(vcpu, val);
		} else {
			/* accessing PMCNTENCLR_EL0 */
			vcpu_sys_reg(vcpu, PMCNTENSET_EL0) &= ~val;
			kvm_pmu_disable_counter(vcpu, val);
		}
	} else {
		p->regval = vcpu_sys_reg(vcpu, PMCNTENSET_EL0) & mask;
	}

	return true;
}

static bool access_pminten(struct kvm_vcpu *vcpu, struct sys_reg_params *p,
			   const struct sys_reg_desc *r)
{
	u64 mask = kvm_pmu_valid_counter_mask(vcpu);

	if (!kvm_arm_pmu_v3_ready(vcpu))
		return trap_raz_wi(vcpu, p, r);

	if (!vcpu_mode_priv(vcpu)) {
		kvm_inject_undefined(vcpu);
		return false;
	}

	if (p->is_write) {
		u64 val = p->regval & mask;

		if (r->Op2 & 0x1)
			/* accessing PMINTENSET_EL1 */
			vcpu_sys_reg(vcpu, PMINTENSET_EL1) |= val;
		else
			/* accessing PMINTENCLR_EL1 */
			vcpu_sys_reg(vcpu, PMINTENSET_EL1) &= ~val;
	} else {
		p->regval = vcpu_sys_reg(vcpu, PMINTENSET_EL1) & mask;
	}

	return true;
}

static bool access_pmovs(struct kvm_vcpu *vcpu, struct sys_reg_params *p,
			 const struct sys_reg_desc *r)
{
	u64 mask = kvm_pmu_valid_counter_mask(vcpu);

	if (!kvm_arm_pmu_v3_ready(vcpu))
		return trap_raz_wi(vcpu, p, r);

	if (pmu_access_el0_disabled(vcpu))
		return false;

	if (p->is_write) {
		if (r->CRm & 0x2)
			/* accessing PMOVSSET_EL0 */
			vcpu_sys_reg(vcpu, PMOVSSET_EL0) |= (p->regval & mask);
		else
			/* accessing PMOVSCLR_EL0 */
			vcpu_sys_reg(vcpu, PMOVSSET_EL0) &= ~(p->regval & mask);
	} else {
		p->regval = vcpu_sys_reg(vcpu, PMOVSSET_EL0) & mask;
	}

	return true;
}

static bool access_pmswinc(struct kvm_vcpu *vcpu, struct sys_reg_params *p,
			   const struct sys_reg_desc *r)
{
	u64 mask;

	if (!kvm_arm_pmu_v3_ready(vcpu))
		return trap_raz_wi(vcpu, p, r);

	if (!p->is_write)
		return read_from_write_only(vcpu, p, r);

	if (pmu_write_swinc_el0_disabled(vcpu))
		return false;

	mask = kvm_pmu_valid_counter_mask(vcpu);
	kvm_pmu_software_increment(vcpu, p->regval & mask);
	return true;
}

static bool access_pmuserenr(struct kvm_vcpu *vcpu, struct sys_reg_params *p,
			     const struct sys_reg_desc *r)
{
	if (!kvm_arm_pmu_v3_ready(vcpu))
		return trap_raz_wi(vcpu, p, r);

	if (p->is_write) {
		if (!vcpu_mode_priv(vcpu)) {
			kvm_inject_undefined(vcpu);
			return false;
		}

		vcpu_sys_reg(vcpu, PMUSERENR_EL0) = p->regval
						    & ARMV8_PMU_USERENR_MASK;
	} else {
		p->regval = vcpu_sys_reg(vcpu, PMUSERENR_EL0)
			    & ARMV8_PMU_USERENR_MASK;
	}

	return true;
}

/* Silly macro to expand the DBG{BCR,BVR,WVR,WCR}n_EL1 registers in one go */
#define DBG_BCR_BVR_WCR_WVR_EL1(n)					\
	{ SYS_DESC(SYS_DBGBVRn_EL1(n)),					\
	  trap_bvr, reset_bvr, n, 0, get_bvr, set_bvr },		\
	{ SYS_DESC(SYS_DBGBCRn_EL1(n)),					\
	  trap_bcr, reset_bcr, n, 0, get_bcr, set_bcr },		\
	{ SYS_DESC(SYS_DBGWVRn_EL1(n)),					\
	  trap_wvr, reset_wvr, n, 0,  get_wvr, set_wvr },		\
	{ SYS_DESC(SYS_DBGWCRn_EL1(n)),					\
	  trap_wcr, reset_wcr, n, 0,  get_wcr, set_wcr }

/* Macro to expand the PMEVCNTRn_EL0 register */
#define PMU_PMEVCNTR_EL0(n)						\
	{ SYS_DESC(SYS_PMEVCNTRn_EL0(n)),					\
	  access_pmu_evcntr, reset_unknown, (PMEVCNTR0_EL0 + n), }

/* Macro to expand the PMEVTYPERn_EL0 register */
#define PMU_PMEVTYPER_EL0(n)						\
	{ SYS_DESC(SYS_PMEVTYPERn_EL0(n)),					\
	  access_pmu_evtyper, reset_unknown, (PMEVTYPER0_EL0 + n), }

static bool access_cntp_tval(struct kvm_vcpu *vcpu,
		struct sys_reg_params *p,
		const struct sys_reg_desc *r)
{
	u64 now = kvm_phys_timer_read();
	u64 cval;

	if (p->is_write) {
		kvm_arm_timer_set_reg(vcpu, KVM_REG_ARM_PTIMER_CVAL,
				      p->regval + now);
	} else {
		cval = kvm_arm_timer_get_reg(vcpu, KVM_REG_ARM_PTIMER_CVAL);
		p->regval = cval - now;
	}

	return true;
}

static bool access_cntp_ctl(struct kvm_vcpu *vcpu,
		struct sys_reg_params *p,
		const struct sys_reg_desc *r)
{
	if (p->is_write)
		kvm_arm_timer_set_reg(vcpu, KVM_REG_ARM_PTIMER_CTL, p->regval);
	else
		p->regval = kvm_arm_timer_get_reg(vcpu, KVM_REG_ARM_PTIMER_CTL);

	return true;
}

static bool access_cntp_cval(struct kvm_vcpu *vcpu,
		struct sys_reg_params *p,
		const struct sys_reg_desc *r)
{
	if (p->is_write)
		kvm_arm_timer_set_reg(vcpu, KVM_REG_ARM_PTIMER_CVAL, p->regval);
	else
		p->regval = kvm_arm_timer_get_reg(vcpu, KVM_REG_ARM_PTIMER_CVAL);
<<<<<<< HEAD
=======

	return true;
}

/* Read a sanitised cpufeature ID register by sys_reg_desc */
static u64 read_id_reg(struct sys_reg_desc const *r, bool raz)
{
	u32 id = sys_reg((u32)r->Op0, (u32)r->Op1,
			 (u32)r->CRn, (u32)r->CRm, (u32)r->Op2);
	u64 val = raz ? 0 : read_sanitised_ftr_reg(id);

	if (id == SYS_ID_AA64PFR0_EL1) {
		if (val & (0xfUL << ID_AA64PFR0_SVE_SHIFT))
			pr_err_once("kvm [%i]: SVE unsupported for guests, suppressing\n",
				    task_pid_nr(current));

		val &= ~(0xfUL << ID_AA64PFR0_SVE_SHIFT);
	}

	return val;
}

/* cpufeature ID register access trap handlers */

static bool __access_id_reg(struct kvm_vcpu *vcpu,
			    struct sys_reg_params *p,
			    const struct sys_reg_desc *r,
			    bool raz)
{
	if (p->is_write)
		return write_to_read_only(vcpu, p, r);
>>>>>>> 661e50bc

	p->regval = read_id_reg(r, raz);
	return true;
}

<<<<<<< HEAD
/* Read a sanitised cpufeature ID register by sys_reg_desc */
static u64 read_id_reg(struct sys_reg_desc const *r, bool raz)
{
	u32 id = sys_reg((u32)r->Op0, (u32)r->Op1,
			 (u32)r->CRn, (u32)r->CRm, (u32)r->Op2);
	u64 val = raz ? 0 : read_sanitised_ftr_reg(id);

	if (id == SYS_ID_AA64PFR0_EL1) {
		if (val & (0xfUL << ID_AA64PFR0_SVE_SHIFT))
			pr_err_once("kvm [%i]: SVE unsupported for guests, suppressing\n",
				    task_pid_nr(current));

		val &= ~(0xfUL << ID_AA64PFR0_SVE_SHIFT);
	}

	return val;
}

/* cpufeature ID register access trap handlers */

static bool __access_id_reg(struct kvm_vcpu *vcpu,
			    struct sys_reg_params *p,
			    const struct sys_reg_desc *r,
			    bool raz)
{
	if (p->is_write)
		return write_to_read_only(vcpu, p, r);

	p->regval = read_id_reg(r, raz);
	return true;
}

=======
>>>>>>> 661e50bc
static bool access_id_reg(struct kvm_vcpu *vcpu,
			  struct sys_reg_params *p,
			  const struct sys_reg_desc *r)
{
	return __access_id_reg(vcpu, p, r, false);
}

static bool access_raz_id_reg(struct kvm_vcpu *vcpu,
			      struct sys_reg_params *p,
			      const struct sys_reg_desc *r)
{
	return __access_id_reg(vcpu, p, r, true);
}

static int reg_from_user(u64 *val, const void __user *uaddr, u64 id);
static int reg_to_user(void __user *uaddr, const u64 *val, u64 id);
static u64 sys_reg_to_index(const struct sys_reg_desc *reg);

/*
 * cpufeature ID register user accessors
 *
 * For now, these registers are immutable for userspace, so no values
 * are stored, and for set_id_reg() we don't allow the effective value
 * to be changed.
 */
static int __get_id_reg(const struct sys_reg_desc *rd, void __user *uaddr,
			bool raz)
{
	const u64 id = sys_reg_to_index(rd);
	const u64 val = read_id_reg(rd, raz);

	return reg_to_user(uaddr, &val, id);
}

static int __set_id_reg(const struct sys_reg_desc *rd, void __user *uaddr,
			bool raz)
{
	const u64 id = sys_reg_to_index(rd);
	int err;
	u64 val;

	err = reg_from_user(&val, uaddr, id);
	if (err)
		return err;

	/* This is what we mean by invariant: you can't change it. */
	if (val != read_id_reg(rd, raz))
		return -EINVAL;

	return 0;
}

static int get_id_reg(struct kvm_vcpu *vcpu, const struct sys_reg_desc *rd,
		      const struct kvm_one_reg *reg, void __user *uaddr)
{
	return __get_id_reg(rd, uaddr, false);
}

static int set_id_reg(struct kvm_vcpu *vcpu, const struct sys_reg_desc *rd,
		      const struct kvm_one_reg *reg, void __user *uaddr)
{
	return __set_id_reg(rd, uaddr, false);
}

static int get_raz_id_reg(struct kvm_vcpu *vcpu, const struct sys_reg_desc *rd,
			  const struct kvm_one_reg *reg, void __user *uaddr)
{
	return __get_id_reg(rd, uaddr, true);
}

static int set_raz_id_reg(struct kvm_vcpu *vcpu, const struct sys_reg_desc *rd,
			  const struct kvm_one_reg *reg, void __user *uaddr)
{
	return __set_id_reg(rd, uaddr, true);
}

/* sys_reg_desc initialiser for known cpufeature ID registers */
#define ID_SANITISED(name) {			\
	SYS_DESC(SYS_##name),			\
	.access	= access_id_reg,		\
	.get_user = get_id_reg,			\
	.set_user = set_id_reg,			\
}

/*
 * sys_reg_desc initialiser for architecturally unallocated cpufeature ID
 * register with encoding Op0=3, Op1=0, CRn=0, CRm=crm, Op2=op2
 * (1 <= crm < 8, 0 <= Op2 < 8).
 */
#define ID_UNALLOCATED(crm, op2) {			\
	Op0(3), Op1(0), CRn(0), CRm(crm), Op2(op2),	\
	.access = access_raz_id_reg,			\
	.get_user = get_raz_id_reg,			\
	.set_user = set_raz_id_reg,			\
}

/*
 * sys_reg_desc initialiser for known ID registers that we hide from guests.
 * For now, these are exposed just like unallocated ID regs: they appear
 * RAZ for the guest.
 */
#define ID_HIDDEN(name) {			\
	SYS_DESC(SYS_##name),			\
	.access = access_raz_id_reg,		\
	.get_user = get_raz_id_reg,		\
	.set_user = set_raz_id_reg,		\
}

/*
 * Architected system registers.
 * Important: Must be sorted ascending by Op0, Op1, CRn, CRm, Op2
 *
 * Debug handling: We do trap most, if not all debug related system
 * registers. The implementation is good enough to ensure that a guest
 * can use these with minimal performance degradation. The drawback is
 * that we don't implement any of the external debug, none of the
 * OSlock protocol. This should be revisited if we ever encounter a
 * more demanding guest...
 */
static const struct sys_reg_desc sys_reg_descs[] = {
	{ SYS_DESC(SYS_DC_ISW), access_dcsw },
	{ SYS_DESC(SYS_DC_CSW), access_dcsw },
	{ SYS_DESC(SYS_DC_CISW), access_dcsw },

	DBG_BCR_BVR_WCR_WVR_EL1(0),
	DBG_BCR_BVR_WCR_WVR_EL1(1),
	{ SYS_DESC(SYS_MDCCINT_EL1), trap_debug_regs, reset_val, MDCCINT_EL1, 0 },
	{ SYS_DESC(SYS_MDSCR_EL1), trap_debug_regs, reset_val, MDSCR_EL1, 0 },
	DBG_BCR_BVR_WCR_WVR_EL1(2),
	DBG_BCR_BVR_WCR_WVR_EL1(3),
	DBG_BCR_BVR_WCR_WVR_EL1(4),
	DBG_BCR_BVR_WCR_WVR_EL1(5),
	DBG_BCR_BVR_WCR_WVR_EL1(6),
	DBG_BCR_BVR_WCR_WVR_EL1(7),
	DBG_BCR_BVR_WCR_WVR_EL1(8),
	DBG_BCR_BVR_WCR_WVR_EL1(9),
	DBG_BCR_BVR_WCR_WVR_EL1(10),
	DBG_BCR_BVR_WCR_WVR_EL1(11),
	DBG_BCR_BVR_WCR_WVR_EL1(12),
	DBG_BCR_BVR_WCR_WVR_EL1(13),
	DBG_BCR_BVR_WCR_WVR_EL1(14),
	DBG_BCR_BVR_WCR_WVR_EL1(15),

	{ SYS_DESC(SYS_MDRAR_EL1), trap_raz_wi },
	{ SYS_DESC(SYS_OSLAR_EL1), trap_raz_wi },
	{ SYS_DESC(SYS_OSLSR_EL1), trap_oslsr_el1 },
	{ SYS_DESC(SYS_OSDLR_EL1), trap_raz_wi },
	{ SYS_DESC(SYS_DBGPRCR_EL1), trap_raz_wi },
	{ SYS_DESC(SYS_DBGCLAIMSET_EL1), trap_raz_wi },
	{ SYS_DESC(SYS_DBGCLAIMCLR_EL1), trap_raz_wi },
	{ SYS_DESC(SYS_DBGAUTHSTATUS_EL1), trap_dbgauthstatus_el1 },

	{ SYS_DESC(SYS_MDCCSR_EL0), trap_raz_wi },
	{ SYS_DESC(SYS_DBGDTR_EL0), trap_raz_wi },
	// DBGDTR[TR]X_EL0 share the same encoding
	{ SYS_DESC(SYS_DBGDTRTX_EL0), trap_raz_wi },

	{ SYS_DESC(SYS_DBGVCR32_EL2), NULL, reset_val, DBGVCR32_EL2, 0 },

	{ SYS_DESC(SYS_MPIDR_EL1), NULL, reset_mpidr, MPIDR_EL1 },

	/*
	 * ID regs: all ID_SANITISED() entries here must have corresponding
	 * entries in arm64_ftr_regs[].
	 */

	/* AArch64 mappings of the AArch32 ID registers */
	/* CRm=1 */
	ID_SANITISED(ID_PFR0_EL1),
	ID_SANITISED(ID_PFR1_EL1),
	ID_SANITISED(ID_DFR0_EL1),
	ID_HIDDEN(ID_AFR0_EL1),
	ID_SANITISED(ID_MMFR0_EL1),
	ID_SANITISED(ID_MMFR1_EL1),
	ID_SANITISED(ID_MMFR2_EL1),
	ID_SANITISED(ID_MMFR3_EL1),

	/* CRm=2 */
	ID_SANITISED(ID_ISAR0_EL1),
	ID_SANITISED(ID_ISAR1_EL1),
	ID_SANITISED(ID_ISAR2_EL1),
	ID_SANITISED(ID_ISAR3_EL1),
	ID_SANITISED(ID_ISAR4_EL1),
	ID_SANITISED(ID_ISAR5_EL1),
	ID_SANITISED(ID_MMFR4_EL1),
	ID_UNALLOCATED(2,7),

	/* CRm=3 */
	ID_SANITISED(MVFR0_EL1),
	ID_SANITISED(MVFR1_EL1),
	ID_SANITISED(MVFR2_EL1),
	ID_UNALLOCATED(3,3),
	ID_UNALLOCATED(3,4),
	ID_UNALLOCATED(3,5),
	ID_UNALLOCATED(3,6),
	ID_UNALLOCATED(3,7),

	/* AArch64 ID registers */
	/* CRm=4 */
	ID_SANITISED(ID_AA64PFR0_EL1),
	ID_SANITISED(ID_AA64PFR1_EL1),
	ID_UNALLOCATED(4,2),
	ID_UNALLOCATED(4,3),
	ID_UNALLOCATED(4,4),
	ID_UNALLOCATED(4,5),
	ID_UNALLOCATED(4,6),
	ID_UNALLOCATED(4,7),

	/* CRm=5 */
	ID_SANITISED(ID_AA64DFR0_EL1),
	ID_SANITISED(ID_AA64DFR1_EL1),
	ID_UNALLOCATED(5,2),
	ID_UNALLOCATED(5,3),
	ID_HIDDEN(ID_AA64AFR0_EL1),
	ID_HIDDEN(ID_AA64AFR1_EL1),
	ID_UNALLOCATED(5,6),
	ID_UNALLOCATED(5,7),

	/* CRm=6 */
	ID_SANITISED(ID_AA64ISAR0_EL1),
	ID_SANITISED(ID_AA64ISAR1_EL1),
	ID_UNALLOCATED(6,2),
	ID_UNALLOCATED(6,3),
	ID_UNALLOCATED(6,4),
	ID_UNALLOCATED(6,5),
	ID_UNALLOCATED(6,6),
	ID_UNALLOCATED(6,7),

	/* CRm=7 */
	ID_SANITISED(ID_AA64MMFR0_EL1),
	ID_SANITISED(ID_AA64MMFR1_EL1),
	ID_SANITISED(ID_AA64MMFR2_EL1),
	ID_UNALLOCATED(7,3),
	ID_UNALLOCATED(7,4),
	ID_UNALLOCATED(7,5),
	ID_UNALLOCATED(7,6),
	ID_UNALLOCATED(7,7),

	{ SYS_DESC(SYS_SCTLR_EL1), access_vm_reg, reset_val, SCTLR_EL1, 0x00C50078 },
	{ SYS_DESC(SYS_CPACR_EL1), NULL, reset_val, CPACR_EL1, 0 },
	{ SYS_DESC(SYS_TTBR0_EL1), access_vm_reg, reset_unknown, TTBR0_EL1 },
	{ SYS_DESC(SYS_TTBR1_EL1), access_vm_reg, reset_unknown, TTBR1_EL1 },
	{ SYS_DESC(SYS_TCR_EL1), access_vm_reg, reset_val, TCR_EL1, 0 },

	{ SYS_DESC(SYS_AFSR0_EL1), access_vm_reg, reset_unknown, AFSR0_EL1 },
	{ SYS_DESC(SYS_AFSR1_EL1), access_vm_reg, reset_unknown, AFSR1_EL1 },
	{ SYS_DESC(SYS_ESR_EL1), access_vm_reg, reset_unknown, ESR_EL1 },

	{ SYS_DESC(SYS_ERRIDR_EL1), trap_raz_wi },
	{ SYS_DESC(SYS_ERRSELR_EL1), trap_raz_wi },
	{ SYS_DESC(SYS_ERXFR_EL1), trap_raz_wi },
	{ SYS_DESC(SYS_ERXCTLR_EL1), trap_raz_wi },
	{ SYS_DESC(SYS_ERXSTATUS_EL1), trap_raz_wi },
	{ SYS_DESC(SYS_ERXADDR_EL1), trap_raz_wi },
	{ SYS_DESC(SYS_ERXMISC0_EL1), trap_raz_wi },
	{ SYS_DESC(SYS_ERXMISC1_EL1), trap_raz_wi },

	{ SYS_DESC(SYS_FAR_EL1), access_vm_reg, reset_unknown, FAR_EL1 },
	{ SYS_DESC(SYS_PAR_EL1), NULL, reset_unknown, PAR_EL1 },

	{ SYS_DESC(SYS_PMINTENSET_EL1), access_pminten, reset_unknown, PMINTENSET_EL1 },
	{ SYS_DESC(SYS_PMINTENCLR_EL1), access_pminten, NULL, PMINTENSET_EL1 },

	{ SYS_DESC(SYS_MAIR_EL1), access_vm_reg, reset_unknown, MAIR_EL1 },
	{ SYS_DESC(SYS_AMAIR_EL1), access_vm_reg, reset_amair_el1, AMAIR_EL1 },

	{ SYS_DESC(SYS_VBAR_EL1), NULL, reset_val, VBAR_EL1, 0 },
	{ SYS_DESC(SYS_DISR_EL1), NULL, reset_val, DISR_EL1, 0 },

	{ SYS_DESC(SYS_ICC_IAR0_EL1), write_to_read_only },
	{ SYS_DESC(SYS_ICC_EOIR0_EL1), read_from_write_only },
	{ SYS_DESC(SYS_ICC_HPPIR0_EL1), write_to_read_only },
	{ SYS_DESC(SYS_ICC_DIR_EL1), read_from_write_only },
	{ SYS_DESC(SYS_ICC_RPR_EL1), write_to_read_only },
	{ SYS_DESC(SYS_ICC_SGI1R_EL1), access_gic_sgi },
	{ SYS_DESC(SYS_ICC_IAR1_EL1), write_to_read_only },
	{ SYS_DESC(SYS_ICC_EOIR1_EL1), read_from_write_only },
	{ SYS_DESC(SYS_ICC_HPPIR1_EL1), write_to_read_only },
	{ SYS_DESC(SYS_ICC_SRE_EL1), access_gic_sre },

	{ SYS_DESC(SYS_CONTEXTIDR_EL1), access_vm_reg, reset_val, CONTEXTIDR_EL1, 0 },
	{ SYS_DESC(SYS_TPIDR_EL1), NULL, reset_unknown, TPIDR_EL1 },

	{ SYS_DESC(SYS_CNTKCTL_EL1), NULL, reset_val, CNTKCTL_EL1, 0},

	{ SYS_DESC(SYS_CSSELR_EL1), NULL, reset_unknown, CSSELR_EL1 },

	{ SYS_DESC(SYS_PMCR_EL0), access_pmcr, reset_pmcr, },
	{ SYS_DESC(SYS_PMCNTENSET_EL0), access_pmcnten, reset_unknown, PMCNTENSET_EL0 },
	{ SYS_DESC(SYS_PMCNTENCLR_EL0), access_pmcnten, NULL, PMCNTENSET_EL0 },
	{ SYS_DESC(SYS_PMOVSCLR_EL0), access_pmovs, NULL, PMOVSSET_EL0 },
	{ SYS_DESC(SYS_PMSWINC_EL0), access_pmswinc, reset_unknown, PMSWINC_EL0 },
	{ SYS_DESC(SYS_PMSELR_EL0), access_pmselr, reset_unknown, PMSELR_EL0 },
	{ SYS_DESC(SYS_PMCEID0_EL0), access_pmceid },
	{ SYS_DESC(SYS_PMCEID1_EL0), access_pmceid },
	{ SYS_DESC(SYS_PMCCNTR_EL0), access_pmu_evcntr, reset_unknown, PMCCNTR_EL0 },
	{ SYS_DESC(SYS_PMXEVTYPER_EL0), access_pmu_evtyper },
	{ SYS_DESC(SYS_PMXEVCNTR_EL0), access_pmu_evcntr },
	/*
	 * PMUSERENR_EL0 resets as unknown in 64bit mode while it resets as zero
	 * in 32bit mode. Here we choose to reset it as zero for consistency.
	 */
	{ SYS_DESC(SYS_PMUSERENR_EL0), access_pmuserenr, reset_val, PMUSERENR_EL0, 0 },
	{ SYS_DESC(SYS_PMOVSSET_EL0), access_pmovs, reset_unknown, PMOVSSET_EL0 },

	{ SYS_DESC(SYS_TPIDR_EL0), NULL, reset_unknown, TPIDR_EL0 },
	{ SYS_DESC(SYS_TPIDRRO_EL0), NULL, reset_unknown, TPIDRRO_EL0 },

	{ SYS_DESC(SYS_CNTP_TVAL_EL0), access_cntp_tval },
	{ SYS_DESC(SYS_CNTP_CTL_EL0), access_cntp_ctl },
	{ SYS_DESC(SYS_CNTP_CVAL_EL0), access_cntp_cval },

	/* PMEVCNTRn_EL0 */
	PMU_PMEVCNTR_EL0(0),
	PMU_PMEVCNTR_EL0(1),
	PMU_PMEVCNTR_EL0(2),
	PMU_PMEVCNTR_EL0(3),
	PMU_PMEVCNTR_EL0(4),
	PMU_PMEVCNTR_EL0(5),
	PMU_PMEVCNTR_EL0(6),
	PMU_PMEVCNTR_EL0(7),
	PMU_PMEVCNTR_EL0(8),
	PMU_PMEVCNTR_EL0(9),
	PMU_PMEVCNTR_EL0(10),
	PMU_PMEVCNTR_EL0(11),
	PMU_PMEVCNTR_EL0(12),
	PMU_PMEVCNTR_EL0(13),
	PMU_PMEVCNTR_EL0(14),
	PMU_PMEVCNTR_EL0(15),
	PMU_PMEVCNTR_EL0(16),
	PMU_PMEVCNTR_EL0(17),
	PMU_PMEVCNTR_EL0(18),
	PMU_PMEVCNTR_EL0(19),
	PMU_PMEVCNTR_EL0(20),
	PMU_PMEVCNTR_EL0(21),
	PMU_PMEVCNTR_EL0(22),
	PMU_PMEVCNTR_EL0(23),
	PMU_PMEVCNTR_EL0(24),
	PMU_PMEVCNTR_EL0(25),
	PMU_PMEVCNTR_EL0(26),
	PMU_PMEVCNTR_EL0(27),
	PMU_PMEVCNTR_EL0(28),
	PMU_PMEVCNTR_EL0(29),
	PMU_PMEVCNTR_EL0(30),
	/* PMEVTYPERn_EL0 */
	PMU_PMEVTYPER_EL0(0),
	PMU_PMEVTYPER_EL0(1),
	PMU_PMEVTYPER_EL0(2),
	PMU_PMEVTYPER_EL0(3),
	PMU_PMEVTYPER_EL0(4),
	PMU_PMEVTYPER_EL0(5),
	PMU_PMEVTYPER_EL0(6),
	PMU_PMEVTYPER_EL0(7),
	PMU_PMEVTYPER_EL0(8),
	PMU_PMEVTYPER_EL0(9),
	PMU_PMEVTYPER_EL0(10),
	PMU_PMEVTYPER_EL0(11),
	PMU_PMEVTYPER_EL0(12),
	PMU_PMEVTYPER_EL0(13),
	PMU_PMEVTYPER_EL0(14),
	PMU_PMEVTYPER_EL0(15),
	PMU_PMEVTYPER_EL0(16),
	PMU_PMEVTYPER_EL0(17),
	PMU_PMEVTYPER_EL0(18),
	PMU_PMEVTYPER_EL0(19),
	PMU_PMEVTYPER_EL0(20),
	PMU_PMEVTYPER_EL0(21),
	PMU_PMEVTYPER_EL0(22),
	PMU_PMEVTYPER_EL0(23),
	PMU_PMEVTYPER_EL0(24),
	PMU_PMEVTYPER_EL0(25),
	PMU_PMEVTYPER_EL0(26),
	PMU_PMEVTYPER_EL0(27),
	PMU_PMEVTYPER_EL0(28),
	PMU_PMEVTYPER_EL0(29),
	PMU_PMEVTYPER_EL0(30),
	/*
	 * PMCCFILTR_EL0 resets as unknown in 64bit mode while it resets as zero
	 * in 32bit mode. Here we choose to reset it as zero for consistency.
	 */
	{ SYS_DESC(SYS_PMCCFILTR_EL0), access_pmu_evtyper, reset_val, PMCCFILTR_EL0, 0 },

	{ SYS_DESC(SYS_DACR32_EL2), NULL, reset_unknown, DACR32_EL2 },
	{ SYS_DESC(SYS_IFSR32_EL2), NULL, reset_unknown, IFSR32_EL2 },
	{ SYS_DESC(SYS_FPEXC32_EL2), NULL, reset_val, FPEXC32_EL2, 0x70 },
};

static bool trap_dbgidr(struct kvm_vcpu *vcpu,
			struct sys_reg_params *p,
			const struct sys_reg_desc *r)
{
	if (p->is_write) {
		return ignore_write(vcpu, p);
	} else {
		u64 dfr = read_sanitised_ftr_reg(SYS_ID_AA64DFR0_EL1);
		u64 pfr = read_sanitised_ftr_reg(SYS_ID_AA64PFR0_EL1);
		u32 el3 = !!cpuid_feature_extract_unsigned_field(pfr, ID_AA64PFR0_EL3_SHIFT);

		p->regval = ((((dfr >> ID_AA64DFR0_WRPS_SHIFT) & 0xf) << 28) |
			     (((dfr >> ID_AA64DFR0_BRPS_SHIFT) & 0xf) << 24) |
			     (((dfr >> ID_AA64DFR0_CTX_CMPS_SHIFT) & 0xf) << 20)
			     | (6 << 16) | (el3 << 14) | (el3 << 12));
		return true;
	}
}

static bool trap_debug32(struct kvm_vcpu *vcpu,
			 struct sys_reg_params *p,
			 const struct sys_reg_desc *r)
{
	if (p->is_write) {
		vcpu_cp14(vcpu, r->reg) = p->regval;
		vcpu->arch.debug_flags |= KVM_ARM64_DEBUG_DIRTY;
	} else {
		p->regval = vcpu_cp14(vcpu, r->reg);
	}

	return true;
}

/* AArch32 debug register mappings
 *
 * AArch32 DBGBVRn is mapped to DBGBVRn_EL1[31:0]
 * AArch32 DBGBXVRn is mapped to DBGBVRn_EL1[63:32]
 *
 * All control registers and watchpoint value registers are mapped to
 * the lower 32 bits of their AArch64 equivalents. We share the trap
 * handlers with the above AArch64 code which checks what mode the
 * system is in.
 */

static bool trap_xvr(struct kvm_vcpu *vcpu,
		     struct sys_reg_params *p,
		     const struct sys_reg_desc *rd)
{
	u64 *dbg_reg = &vcpu->arch.vcpu_debug_state.dbg_bvr[rd->reg];

	if (p->is_write) {
		u64 val = *dbg_reg;

		val &= 0xffffffffUL;
		val |= p->regval << 32;
		*dbg_reg = val;

		vcpu->arch.debug_flags |= KVM_ARM64_DEBUG_DIRTY;
	} else {
		p->regval = *dbg_reg >> 32;
	}

	trace_trap_reg(__func__, rd->reg, p->is_write, *dbg_reg);

	return true;
}

#define DBG_BCR_BVR_WCR_WVR(n)						\
	/* DBGBVRn */							\
	{ Op1( 0), CRn( 0), CRm((n)), Op2( 4), trap_bvr, NULL, n }, 	\
	/* DBGBCRn */							\
	{ Op1( 0), CRn( 0), CRm((n)), Op2( 5), trap_bcr, NULL, n },	\
	/* DBGWVRn */							\
	{ Op1( 0), CRn( 0), CRm((n)), Op2( 6), trap_wvr, NULL, n },	\
	/* DBGWCRn */							\
	{ Op1( 0), CRn( 0), CRm((n)), Op2( 7), trap_wcr, NULL, n }

#define DBGBXVR(n)							\
	{ Op1( 0), CRn( 1), CRm((n)), Op2( 1), trap_xvr, NULL, n }

/*
 * Trapped cp14 registers. We generally ignore most of the external
 * debug, on the principle that they don't really make sense to a
 * guest. Revisit this one day, would this principle change.
 */
static const struct sys_reg_desc cp14_regs[] = {
	/* DBGIDR */
	{ Op1( 0), CRn( 0), CRm( 0), Op2( 0), trap_dbgidr },
	/* DBGDTRRXext */
	{ Op1( 0), CRn( 0), CRm( 0), Op2( 2), trap_raz_wi },

	DBG_BCR_BVR_WCR_WVR(0),
	/* DBGDSCRint */
	{ Op1( 0), CRn( 0), CRm( 1), Op2( 0), trap_raz_wi },
	DBG_BCR_BVR_WCR_WVR(1),
	/* DBGDCCINT */
	{ Op1( 0), CRn( 0), CRm( 2), Op2( 0), trap_debug32 },
	/* DBGDSCRext */
	{ Op1( 0), CRn( 0), CRm( 2), Op2( 2), trap_debug32 },
	DBG_BCR_BVR_WCR_WVR(2),
	/* DBGDTR[RT]Xint */
	{ Op1( 0), CRn( 0), CRm( 3), Op2( 0), trap_raz_wi },
	/* DBGDTR[RT]Xext */
	{ Op1( 0), CRn( 0), CRm( 3), Op2( 2), trap_raz_wi },
	DBG_BCR_BVR_WCR_WVR(3),
	DBG_BCR_BVR_WCR_WVR(4),
	DBG_BCR_BVR_WCR_WVR(5),
	/* DBGWFAR */
	{ Op1( 0), CRn( 0), CRm( 6), Op2( 0), trap_raz_wi },
	/* DBGOSECCR */
	{ Op1( 0), CRn( 0), CRm( 6), Op2( 2), trap_raz_wi },
	DBG_BCR_BVR_WCR_WVR(6),
	/* DBGVCR */
	{ Op1( 0), CRn( 0), CRm( 7), Op2( 0), trap_debug32 },
	DBG_BCR_BVR_WCR_WVR(7),
	DBG_BCR_BVR_WCR_WVR(8),
	DBG_BCR_BVR_WCR_WVR(9),
	DBG_BCR_BVR_WCR_WVR(10),
	DBG_BCR_BVR_WCR_WVR(11),
	DBG_BCR_BVR_WCR_WVR(12),
	DBG_BCR_BVR_WCR_WVR(13),
	DBG_BCR_BVR_WCR_WVR(14),
	DBG_BCR_BVR_WCR_WVR(15),

	/* DBGDRAR (32bit) */
	{ Op1( 0), CRn( 1), CRm( 0), Op2( 0), trap_raz_wi },

	DBGBXVR(0),
	/* DBGOSLAR */
	{ Op1( 0), CRn( 1), CRm( 0), Op2( 4), trap_raz_wi },
	DBGBXVR(1),
	/* DBGOSLSR */
	{ Op1( 0), CRn( 1), CRm( 1), Op2( 4), trap_oslsr_el1 },
	DBGBXVR(2),
	DBGBXVR(3),
	/* DBGOSDLR */
	{ Op1( 0), CRn( 1), CRm( 3), Op2( 4), trap_raz_wi },
	DBGBXVR(4),
	/* DBGPRCR */
	{ Op1( 0), CRn( 1), CRm( 4), Op2( 4), trap_raz_wi },
	DBGBXVR(5),
	DBGBXVR(6),
	DBGBXVR(7),
	DBGBXVR(8),
	DBGBXVR(9),
	DBGBXVR(10),
	DBGBXVR(11),
	DBGBXVR(12),
	DBGBXVR(13),
	DBGBXVR(14),
	DBGBXVR(15),

	/* DBGDSAR (32bit) */
	{ Op1( 0), CRn( 2), CRm( 0), Op2( 0), trap_raz_wi },

	/* DBGDEVID2 */
	{ Op1( 0), CRn( 7), CRm( 0), Op2( 7), trap_raz_wi },
	/* DBGDEVID1 */
	{ Op1( 0), CRn( 7), CRm( 1), Op2( 7), trap_raz_wi },
	/* DBGDEVID */
	{ Op1( 0), CRn( 7), CRm( 2), Op2( 7), trap_raz_wi },
	/* DBGCLAIMSET */
	{ Op1( 0), CRn( 7), CRm( 8), Op2( 6), trap_raz_wi },
	/* DBGCLAIMCLR */
	{ Op1( 0), CRn( 7), CRm( 9), Op2( 6), trap_raz_wi },
	/* DBGAUTHSTATUS */
	{ Op1( 0), CRn( 7), CRm(14), Op2( 6), trap_dbgauthstatus_el1 },
};

/* Trapped cp14 64bit registers */
static const struct sys_reg_desc cp14_64_regs[] = {
	/* DBGDRAR (64bit) */
	{ Op1( 0), CRm( 1), .access = trap_raz_wi },

	/* DBGDSAR (64bit) */
	{ Op1( 0), CRm( 2), .access = trap_raz_wi },
};

/* Macro to expand the PMEVCNTRn register */
#define PMU_PMEVCNTR(n)							\
	/* PMEVCNTRn */							\
	{ Op1(0), CRn(0b1110),						\
	  CRm((0b1000 | (((n) >> 3) & 0x3))), Op2(((n) & 0x7)),		\
	  access_pmu_evcntr }

/* Macro to expand the PMEVTYPERn register */
#define PMU_PMEVTYPER(n)						\
	/* PMEVTYPERn */						\
	{ Op1(0), CRn(0b1110),						\
	  CRm((0b1100 | (((n) >> 3) & 0x3))), Op2(((n) & 0x7)),		\
	  access_pmu_evtyper }

/*
 * Trapped cp15 registers. TTBR0/TTBR1 get a double encoding,
 * depending on the way they are accessed (as a 32bit or a 64bit
 * register).
 */
static const struct sys_reg_desc cp15_regs[] = {
	{ Op1( 0), CRn( 0), CRm(12), Op2( 0), access_gic_sgi },

	{ Op1( 0), CRn( 1), CRm( 0), Op2( 0), access_vm_reg, NULL, c1_SCTLR },
	{ Op1( 0), CRn( 2), CRm( 0), Op2( 0), access_vm_reg, NULL, c2_TTBR0 },
	{ Op1( 0), CRn( 2), CRm( 0), Op2( 1), access_vm_reg, NULL, c2_TTBR1 },
	{ Op1( 0), CRn( 2), CRm( 0), Op2( 2), access_vm_reg, NULL, c2_TTBCR },
	{ Op1( 0), CRn( 3), CRm( 0), Op2( 0), access_vm_reg, NULL, c3_DACR },
	{ Op1( 0), CRn( 5), CRm( 0), Op2( 0), access_vm_reg, NULL, c5_DFSR },
	{ Op1( 0), CRn( 5), CRm( 0), Op2( 1), access_vm_reg, NULL, c5_IFSR },
	{ Op1( 0), CRn( 5), CRm( 1), Op2( 0), access_vm_reg, NULL, c5_ADFSR },
	{ Op1( 0), CRn( 5), CRm( 1), Op2( 1), access_vm_reg, NULL, c5_AIFSR },
	{ Op1( 0), CRn( 6), CRm( 0), Op2( 0), access_vm_reg, NULL, c6_DFAR },
	{ Op1( 0), CRn( 6), CRm( 0), Op2( 2), access_vm_reg, NULL, c6_IFAR },

	/*
	 * DC{C,I,CI}SW operations:
	 */
	{ Op1( 0), CRn( 7), CRm( 6), Op2( 2), access_dcsw },
	{ Op1( 0), CRn( 7), CRm(10), Op2( 2), access_dcsw },
	{ Op1( 0), CRn( 7), CRm(14), Op2( 2), access_dcsw },

	/* PMU */
	{ Op1( 0), CRn( 9), CRm(12), Op2( 0), access_pmcr },
	{ Op1( 0), CRn( 9), CRm(12), Op2( 1), access_pmcnten },
	{ Op1( 0), CRn( 9), CRm(12), Op2( 2), access_pmcnten },
	{ Op1( 0), CRn( 9), CRm(12), Op2( 3), access_pmovs },
	{ Op1( 0), CRn( 9), CRm(12), Op2( 4), access_pmswinc },
	{ Op1( 0), CRn( 9), CRm(12), Op2( 5), access_pmselr },
	{ Op1( 0), CRn( 9), CRm(12), Op2( 6), access_pmceid },
	{ Op1( 0), CRn( 9), CRm(12), Op2( 7), access_pmceid },
	{ Op1( 0), CRn( 9), CRm(13), Op2( 0), access_pmu_evcntr },
	{ Op1( 0), CRn( 9), CRm(13), Op2( 1), access_pmu_evtyper },
	{ Op1( 0), CRn( 9), CRm(13), Op2( 2), access_pmu_evcntr },
	{ Op1( 0), CRn( 9), CRm(14), Op2( 0), access_pmuserenr },
	{ Op1( 0), CRn( 9), CRm(14), Op2( 1), access_pminten },
	{ Op1( 0), CRn( 9), CRm(14), Op2( 2), access_pminten },
	{ Op1( 0), CRn( 9), CRm(14), Op2( 3), access_pmovs },

	{ Op1( 0), CRn(10), CRm( 2), Op2( 0), access_vm_reg, NULL, c10_PRRR },
	{ Op1( 0), CRn(10), CRm( 2), Op2( 1), access_vm_reg, NULL, c10_NMRR },
	{ Op1( 0), CRn(10), CRm( 3), Op2( 0), access_vm_reg, NULL, c10_AMAIR0 },
	{ Op1( 0), CRn(10), CRm( 3), Op2( 1), access_vm_reg, NULL, c10_AMAIR1 },

	/* ICC_SRE */
	{ Op1( 0), CRn(12), CRm(12), Op2( 5), access_gic_sre },

	{ Op1( 0), CRn(13), CRm( 0), Op2( 1), access_vm_reg, NULL, c13_CID },

	/* PMEVCNTRn */
	PMU_PMEVCNTR(0),
	PMU_PMEVCNTR(1),
	PMU_PMEVCNTR(2),
	PMU_PMEVCNTR(3),
	PMU_PMEVCNTR(4),
	PMU_PMEVCNTR(5),
	PMU_PMEVCNTR(6),
	PMU_PMEVCNTR(7),
	PMU_PMEVCNTR(8),
	PMU_PMEVCNTR(9),
	PMU_PMEVCNTR(10),
	PMU_PMEVCNTR(11),
	PMU_PMEVCNTR(12),
	PMU_PMEVCNTR(13),
	PMU_PMEVCNTR(14),
	PMU_PMEVCNTR(15),
	PMU_PMEVCNTR(16),
	PMU_PMEVCNTR(17),
	PMU_PMEVCNTR(18),
	PMU_PMEVCNTR(19),
	PMU_PMEVCNTR(20),
	PMU_PMEVCNTR(21),
	PMU_PMEVCNTR(22),
	PMU_PMEVCNTR(23),
	PMU_PMEVCNTR(24),
	PMU_PMEVCNTR(25),
	PMU_PMEVCNTR(26),
	PMU_PMEVCNTR(27),
	PMU_PMEVCNTR(28),
	PMU_PMEVCNTR(29),
	PMU_PMEVCNTR(30),
	/* PMEVTYPERn */
	PMU_PMEVTYPER(0),
	PMU_PMEVTYPER(1),
	PMU_PMEVTYPER(2),
	PMU_PMEVTYPER(3),
	PMU_PMEVTYPER(4),
	PMU_PMEVTYPER(5),
	PMU_PMEVTYPER(6),
	PMU_PMEVTYPER(7),
	PMU_PMEVTYPER(8),
	PMU_PMEVTYPER(9),
	PMU_PMEVTYPER(10),
	PMU_PMEVTYPER(11),
	PMU_PMEVTYPER(12),
	PMU_PMEVTYPER(13),
	PMU_PMEVTYPER(14),
	PMU_PMEVTYPER(15),
	PMU_PMEVTYPER(16),
	PMU_PMEVTYPER(17),
	PMU_PMEVTYPER(18),
	PMU_PMEVTYPER(19),
	PMU_PMEVTYPER(20),
	PMU_PMEVTYPER(21),
	PMU_PMEVTYPER(22),
	PMU_PMEVTYPER(23),
	PMU_PMEVTYPER(24),
	PMU_PMEVTYPER(25),
	PMU_PMEVTYPER(26),
	PMU_PMEVTYPER(27),
	PMU_PMEVTYPER(28),
	PMU_PMEVTYPER(29),
	PMU_PMEVTYPER(30),
	/* PMCCFILTR */
	{ Op1(0), CRn(14), CRm(15), Op2(7), access_pmu_evtyper },
};

static const struct sys_reg_desc cp15_64_regs[] = {
	{ Op1( 0), CRn( 0), CRm( 2), Op2( 0), access_vm_reg, NULL, c2_TTBR0 },
	{ Op1( 0), CRn( 0), CRm( 9), Op2( 0), access_pmu_evcntr },
	{ Op1( 0), CRn( 0), CRm(12), Op2( 0), access_gic_sgi },
	{ Op1( 1), CRn( 0), CRm( 2), Op2( 0), access_vm_reg, NULL, c2_TTBR1 },
};

/* Target specific emulation tables */
static struct kvm_sys_reg_target_table *target_tables[KVM_ARM_NUM_TARGETS];

void kvm_register_target_sys_reg_table(unsigned int target,
				       struct kvm_sys_reg_target_table *table)
{
	target_tables[target] = table;
}

/* Get specific register table for this target. */
static const struct sys_reg_desc *get_target_table(unsigned target,
						   bool mode_is_64,
						   size_t *num)
{
	struct kvm_sys_reg_target_table *table;

	table = target_tables[target];
	if (mode_is_64) {
		*num = table->table64.num;
		return table->table64.table;
	} else {
		*num = table->table32.num;
		return table->table32.table;
	}
}

#define reg_to_match_value(x)						\
	({								\
		unsigned long val;					\
		val  = (x)->Op0 << 14;					\
		val |= (x)->Op1 << 11;					\
		val |= (x)->CRn << 7;					\
		val |= (x)->CRm << 3;					\
		val |= (x)->Op2;					\
		val;							\
	 })

static int match_sys_reg(const void *key, const void *elt)
{
	const unsigned long pval = (unsigned long)key;
	const struct sys_reg_desc *r = elt;

	return pval - reg_to_match_value(r);
}

static const struct sys_reg_desc *find_reg(const struct sys_reg_params *params,
					 const struct sys_reg_desc table[],
					 unsigned int num)
{
	unsigned long pval = reg_to_match_value(params);

	return bsearch((void *)pval, table, num, sizeof(table[0]), match_sys_reg);
}

int kvm_handle_cp14_load_store(struct kvm_vcpu *vcpu, struct kvm_run *run)
{
	kvm_inject_undefined(vcpu);
	return 1;
}

static void perform_access(struct kvm_vcpu *vcpu,
			   struct sys_reg_params *params,
			   const struct sys_reg_desc *r)
{
	/*
	 * Not having an accessor means that we have configured a trap
	 * that we don't know how to handle. This certainly qualifies
	 * as a gross bug that should be fixed right away.
	 */
	BUG_ON(!r->access);

	/* Skip instruction if instructed so */
	if (likely(r->access(vcpu, params, r)))
		kvm_skip_instr(vcpu, kvm_vcpu_trap_il_is32bit(vcpu));
}

/*
 * emulate_cp --  tries to match a sys_reg access in a handling table, and
 *                call the corresponding trap handler.
 *
 * @params: pointer to the descriptor of the access
 * @table: array of trap descriptors
 * @num: size of the trap descriptor array
 *
 * Return 0 if the access has been handled, and -1 if not.
 */
static int emulate_cp(struct kvm_vcpu *vcpu,
		      struct sys_reg_params *params,
		      const struct sys_reg_desc *table,
		      size_t num)
{
	const struct sys_reg_desc *r;

	if (!table)
		return -1;	/* Not handled */

	r = find_reg(params, table, num);

	if (r) {
		perform_access(vcpu, params, r);
		return 0;
	}

	/* Not handled */
	return -1;
}

static void unhandled_cp_access(struct kvm_vcpu *vcpu,
				struct sys_reg_params *params)
{
	u8 hsr_ec = kvm_vcpu_trap_get_class(vcpu);
	int cp = -1;

	switch(hsr_ec) {
	case ESR_ELx_EC_CP15_32:
	case ESR_ELx_EC_CP15_64:
		cp = 15;
		break;
	case ESR_ELx_EC_CP14_MR:
	case ESR_ELx_EC_CP14_64:
		cp = 14;
		break;
	default:
		WARN_ON(1);
	}

	kvm_err("Unsupported guest CP%d access at: %08lx\n",
		cp, *vcpu_pc(vcpu));
	print_sys_reg_instr(params);
	kvm_inject_undefined(vcpu);
}

/**
 * kvm_handle_cp_64 -- handles a mrrc/mcrr trap on a guest CP14/CP15 access
 * @vcpu: The VCPU pointer
 * @run:  The kvm_run struct
 */
static int kvm_handle_cp_64(struct kvm_vcpu *vcpu,
			    const struct sys_reg_desc *global,
			    size_t nr_global,
			    const struct sys_reg_desc *target_specific,
			    size_t nr_specific)
{
	struct sys_reg_params params;
	u32 hsr = kvm_vcpu_get_hsr(vcpu);
	int Rt = kvm_vcpu_sys_get_rt(vcpu);
	int Rt2 = (hsr >> 10) & 0x1f;

	params.is_aarch32 = true;
	params.is_32bit = false;
	params.CRm = (hsr >> 1) & 0xf;
	params.is_write = ((hsr & 1) == 0);

	params.Op0 = 0;
	params.Op1 = (hsr >> 16) & 0xf;
	params.Op2 = 0;
	params.CRn = 0;

	/*
	 * Make a 64-bit value out of Rt and Rt2. As we use the same trap
	 * backends between AArch32 and AArch64, we get away with it.
	 */
	if (params.is_write) {
		params.regval = vcpu_get_reg(vcpu, Rt) & 0xffffffff;
		params.regval |= vcpu_get_reg(vcpu, Rt2) << 32;
	}

	/*
	 * Try to emulate the coprocessor access using the target
	 * specific table first, and using the global table afterwards.
	 * If either of the tables contains a handler, handle the
	 * potential register operation in the case of a read and return
	 * with success.
	 */
	if (!emulate_cp(vcpu, &params, target_specific, nr_specific) ||
	    !emulate_cp(vcpu, &params, global, nr_global)) {
		/* Split up the value between registers for the read side */
		if (!params.is_write) {
			vcpu_set_reg(vcpu, Rt, lower_32_bits(params.regval));
			vcpu_set_reg(vcpu, Rt2, upper_32_bits(params.regval));
		}

		return 1;
	}

	unhandled_cp_access(vcpu, &params);
	return 1;
}

/**
 * kvm_handle_cp_32 -- handles a mrc/mcr trap on a guest CP14/CP15 access
 * @vcpu: The VCPU pointer
 * @run:  The kvm_run struct
 */
static int kvm_handle_cp_32(struct kvm_vcpu *vcpu,
			    const struct sys_reg_desc *global,
			    size_t nr_global,
			    const struct sys_reg_desc *target_specific,
			    size_t nr_specific)
{
	struct sys_reg_params params;
	u32 hsr = kvm_vcpu_get_hsr(vcpu);
	int Rt  = kvm_vcpu_sys_get_rt(vcpu);

	params.is_aarch32 = true;
	params.is_32bit = true;
	params.CRm = (hsr >> 1) & 0xf;
	params.regval = vcpu_get_reg(vcpu, Rt);
	params.is_write = ((hsr & 1) == 0);
	params.CRn = (hsr >> 10) & 0xf;
	params.Op0 = 0;
	params.Op1 = (hsr >> 14) & 0x7;
	params.Op2 = (hsr >> 17) & 0x7;

	if (!emulate_cp(vcpu, &params, target_specific, nr_specific) ||
	    !emulate_cp(vcpu, &params, global, nr_global)) {
		if (!params.is_write)
			vcpu_set_reg(vcpu, Rt, params.regval);
		return 1;
	}

	unhandled_cp_access(vcpu, &params);
	return 1;
}

int kvm_handle_cp15_64(struct kvm_vcpu *vcpu, struct kvm_run *run)
{
	const struct sys_reg_desc *target_specific;
	size_t num;

	target_specific = get_target_table(vcpu->arch.target, false, &num);
	return kvm_handle_cp_64(vcpu,
				cp15_64_regs, ARRAY_SIZE(cp15_64_regs),
				target_specific, num);
}

int kvm_handle_cp15_32(struct kvm_vcpu *vcpu, struct kvm_run *run)
{
	const struct sys_reg_desc *target_specific;
	size_t num;

	target_specific = get_target_table(vcpu->arch.target, false, &num);
	return kvm_handle_cp_32(vcpu,
				cp15_regs, ARRAY_SIZE(cp15_regs),
				target_specific, num);
}

int kvm_handle_cp14_64(struct kvm_vcpu *vcpu, struct kvm_run *run)
{
	return kvm_handle_cp_64(vcpu,
				cp14_64_regs, ARRAY_SIZE(cp14_64_regs),
				NULL, 0);
}

int kvm_handle_cp14_32(struct kvm_vcpu *vcpu, struct kvm_run *run)
{
	return kvm_handle_cp_32(vcpu,
				cp14_regs, ARRAY_SIZE(cp14_regs),
				NULL, 0);
}

static int emulate_sys_reg(struct kvm_vcpu *vcpu,
			   struct sys_reg_params *params)
{
	size_t num;
	const struct sys_reg_desc *table, *r;

	table = get_target_table(vcpu->arch.target, true, &num);

	/* Search target-specific then generic table. */
	r = find_reg(params, table, num);
	if (!r)
		r = find_reg(params, sys_reg_descs, ARRAY_SIZE(sys_reg_descs));

	if (likely(r)) {
		perform_access(vcpu, params, r);
	} else {
		kvm_err("Unsupported guest sys_reg access at: %lx\n",
			*vcpu_pc(vcpu));
		print_sys_reg_instr(params);
		kvm_inject_undefined(vcpu);
	}
	return 1;
}

static void reset_sys_reg_descs(struct kvm_vcpu *vcpu,
			      const struct sys_reg_desc *table, size_t num)
{
	unsigned long i;

	for (i = 0; i < num; i++)
		if (table[i].reset)
			table[i].reset(vcpu, &table[i]);
}

/**
 * kvm_handle_sys_reg -- handles a mrs/msr trap on a guest sys_reg access
 * @vcpu: The VCPU pointer
 * @run:  The kvm_run struct
 */
int kvm_handle_sys_reg(struct kvm_vcpu *vcpu, struct kvm_run *run)
{
	struct sys_reg_params params;
	unsigned long esr = kvm_vcpu_get_hsr(vcpu);
	int Rt = kvm_vcpu_sys_get_rt(vcpu);
	int ret;

	trace_kvm_handle_sys_reg(esr);

	params.is_aarch32 = false;
	params.is_32bit = false;
	params.Op0 = (esr >> 20) & 3;
	params.Op1 = (esr >> 14) & 0x7;
	params.CRn = (esr >> 10) & 0xf;
	params.CRm = (esr >> 1) & 0xf;
	params.Op2 = (esr >> 17) & 0x7;
	params.regval = vcpu_get_reg(vcpu, Rt);
	params.is_write = !(esr & 1);

	ret = emulate_sys_reg(vcpu, &params);

	if (!params.is_write)
		vcpu_set_reg(vcpu, Rt, params.regval);
	return ret;
}

/******************************************************************************
 * Userspace API
 *****************************************************************************/

static bool index_to_params(u64 id, struct sys_reg_params *params)
{
	switch (id & KVM_REG_SIZE_MASK) {
	case KVM_REG_SIZE_U64:
		/* Any unused index bits means it's not valid. */
		if (id & ~(KVM_REG_ARCH_MASK | KVM_REG_SIZE_MASK
			      | KVM_REG_ARM_COPROC_MASK
			      | KVM_REG_ARM64_SYSREG_OP0_MASK
			      | KVM_REG_ARM64_SYSREG_OP1_MASK
			      | KVM_REG_ARM64_SYSREG_CRN_MASK
			      | KVM_REG_ARM64_SYSREG_CRM_MASK
			      | KVM_REG_ARM64_SYSREG_OP2_MASK))
			return false;
		params->Op0 = ((id & KVM_REG_ARM64_SYSREG_OP0_MASK)
			       >> KVM_REG_ARM64_SYSREG_OP0_SHIFT);
		params->Op1 = ((id & KVM_REG_ARM64_SYSREG_OP1_MASK)
			       >> KVM_REG_ARM64_SYSREG_OP1_SHIFT);
		params->CRn = ((id & KVM_REG_ARM64_SYSREG_CRN_MASK)
			       >> KVM_REG_ARM64_SYSREG_CRN_SHIFT);
		params->CRm = ((id & KVM_REG_ARM64_SYSREG_CRM_MASK)
			       >> KVM_REG_ARM64_SYSREG_CRM_SHIFT);
		params->Op2 = ((id & KVM_REG_ARM64_SYSREG_OP2_MASK)
			       >> KVM_REG_ARM64_SYSREG_OP2_SHIFT);
		return true;
	default:
		return false;
	}
}

const struct sys_reg_desc *find_reg_by_id(u64 id,
					  struct sys_reg_params *params,
					  const struct sys_reg_desc table[],
					  unsigned int num)
{
	if (!index_to_params(id, params))
		return NULL;

	return find_reg(params, table, num);
}

/* Decode an index value, and find the sys_reg_desc entry. */
static const struct sys_reg_desc *index_to_sys_reg_desc(struct kvm_vcpu *vcpu,
						    u64 id)
{
	size_t num;
	const struct sys_reg_desc *table, *r;
	struct sys_reg_params params;

	/* We only do sys_reg for now. */
	if ((id & KVM_REG_ARM_COPROC_MASK) != KVM_REG_ARM64_SYSREG)
		return NULL;

	table = get_target_table(vcpu->arch.target, true, &num);
	r = find_reg_by_id(id, &params, table, num);
	if (!r)
		r = find_reg(&params, sys_reg_descs, ARRAY_SIZE(sys_reg_descs));

	/* Not saved in the sys_reg array and not otherwise accessible? */
	if (r && !(r->reg || r->get_user))
		r = NULL;

	return r;
}

/*
 * These are the invariant sys_reg registers: we let the guest see the
 * host versions of these, so they're part of the guest state.
 *
 * A future CPU may provide a mechanism to present different values to
 * the guest, or a future kvm may trap them.
 */

#define FUNCTION_INVARIANT(reg)						\
	static void get_##reg(struct kvm_vcpu *v,			\
			      const struct sys_reg_desc *r)		\
	{								\
		((struct sys_reg_desc *)r)->val = read_sysreg(reg);	\
	}

FUNCTION_INVARIANT(midr_el1)
FUNCTION_INVARIANT(ctr_el0)
FUNCTION_INVARIANT(revidr_el1)
FUNCTION_INVARIANT(clidr_el1)
FUNCTION_INVARIANT(aidr_el1)

/* ->val is filled in by kvm_sys_reg_table_init() */
static struct sys_reg_desc invariant_sys_regs[] = {
	{ SYS_DESC(SYS_MIDR_EL1), NULL, get_midr_el1 },
	{ SYS_DESC(SYS_REVIDR_EL1), NULL, get_revidr_el1 },
	{ SYS_DESC(SYS_CLIDR_EL1), NULL, get_clidr_el1 },
	{ SYS_DESC(SYS_AIDR_EL1), NULL, get_aidr_el1 },
	{ SYS_DESC(SYS_CTR_EL0), NULL, get_ctr_el0 },
};

static int reg_from_user(u64 *val, const void __user *uaddr, u64 id)
{
	if (copy_from_user(val, uaddr, KVM_REG_SIZE(id)) != 0)
		return -EFAULT;
	return 0;
}

static int reg_to_user(void __user *uaddr, const u64 *val, u64 id)
{
	if (copy_to_user(uaddr, val, KVM_REG_SIZE(id)) != 0)
		return -EFAULT;
	return 0;
}

static int get_invariant_sys_reg(u64 id, void __user *uaddr)
{
	struct sys_reg_params params;
	const struct sys_reg_desc *r;

	r = find_reg_by_id(id, &params, invariant_sys_regs,
			   ARRAY_SIZE(invariant_sys_regs));
	if (!r)
		return -ENOENT;

	return reg_to_user(uaddr, &r->val, id);
}

static int set_invariant_sys_reg(u64 id, void __user *uaddr)
{
	struct sys_reg_params params;
	const struct sys_reg_desc *r;
	int err;
	u64 val = 0; /* Make sure high bits are 0 for 32-bit regs */

	r = find_reg_by_id(id, &params, invariant_sys_regs,
			   ARRAY_SIZE(invariant_sys_regs));
	if (!r)
		return -ENOENT;

	err = reg_from_user(&val, uaddr, id);
	if (err)
		return err;

	/* This is what we mean by invariant: you can't change it. */
	if (r->val != val)
		return -EINVAL;

	return 0;
}

static bool is_valid_cache(u32 val)
{
	u32 level, ctype;

	if (val >= CSSELR_MAX)
		return false;

	/* Bottom bit is Instruction or Data bit.  Next 3 bits are level. */
	level = (val >> 1);
	ctype = (cache_levels >> (level * 3)) & 7;

	switch (ctype) {
	case 0: /* No cache */
		return false;
	case 1: /* Instruction cache only */
		return (val & 1);
	case 2: /* Data cache only */
	case 4: /* Unified cache */
		return !(val & 1);
	case 3: /* Separate instruction and data caches */
		return true;
	default: /* Reserved: we can't know instruction or data. */
		return false;
	}
}

static int demux_c15_get(u64 id, void __user *uaddr)
{
	u32 val;
	u32 __user *uval = uaddr;

	/* Fail if we have unknown bits set. */
	if (id & ~(KVM_REG_ARCH_MASK|KVM_REG_SIZE_MASK|KVM_REG_ARM_COPROC_MASK
		   | ((1 << KVM_REG_ARM_COPROC_SHIFT)-1)))
		return -ENOENT;

	switch (id & KVM_REG_ARM_DEMUX_ID_MASK) {
	case KVM_REG_ARM_DEMUX_ID_CCSIDR:
		if (KVM_REG_SIZE(id) != 4)
			return -ENOENT;
		val = (id & KVM_REG_ARM_DEMUX_VAL_MASK)
			>> KVM_REG_ARM_DEMUX_VAL_SHIFT;
		if (!is_valid_cache(val))
			return -ENOENT;

		return put_user(get_ccsidr(val), uval);
	default:
		return -ENOENT;
	}
}

static int demux_c15_set(u64 id, void __user *uaddr)
{
	u32 val, newval;
	u32 __user *uval = uaddr;

	/* Fail if we have unknown bits set. */
	if (id & ~(KVM_REG_ARCH_MASK|KVM_REG_SIZE_MASK|KVM_REG_ARM_COPROC_MASK
		   | ((1 << KVM_REG_ARM_COPROC_SHIFT)-1)))
		return -ENOENT;

	switch (id & KVM_REG_ARM_DEMUX_ID_MASK) {
	case KVM_REG_ARM_DEMUX_ID_CCSIDR:
		if (KVM_REG_SIZE(id) != 4)
			return -ENOENT;
		val = (id & KVM_REG_ARM_DEMUX_VAL_MASK)
			>> KVM_REG_ARM_DEMUX_VAL_SHIFT;
		if (!is_valid_cache(val))
			return -ENOENT;

		if (get_user(newval, uval))
			return -EFAULT;

		/* This is also invariant: you can't change it. */
		if (newval != get_ccsidr(val))
			return -EINVAL;
		return 0;
	default:
		return -ENOENT;
	}
}

int kvm_arm_sys_reg_get_reg(struct kvm_vcpu *vcpu, const struct kvm_one_reg *reg)
{
	const struct sys_reg_desc *r;
	void __user *uaddr = (void __user *)(unsigned long)reg->addr;

	if ((reg->id & KVM_REG_ARM_COPROC_MASK) == KVM_REG_ARM_DEMUX)
		return demux_c15_get(reg->id, uaddr);

	if (KVM_REG_SIZE(reg->id) != sizeof(__u64))
		return -ENOENT;

	r = index_to_sys_reg_desc(vcpu, reg->id);
	if (!r)
		return get_invariant_sys_reg(reg->id, uaddr);

	if (r->get_user)
		return (r->get_user)(vcpu, r, reg, uaddr);

	return reg_to_user(uaddr, &vcpu_sys_reg(vcpu, r->reg), reg->id);
}

int kvm_arm_sys_reg_set_reg(struct kvm_vcpu *vcpu, const struct kvm_one_reg *reg)
{
	const struct sys_reg_desc *r;
	void __user *uaddr = (void __user *)(unsigned long)reg->addr;

	if ((reg->id & KVM_REG_ARM_COPROC_MASK) == KVM_REG_ARM_DEMUX)
		return demux_c15_set(reg->id, uaddr);

	if (KVM_REG_SIZE(reg->id) != sizeof(__u64))
		return -ENOENT;

	r = index_to_sys_reg_desc(vcpu, reg->id);
	if (!r)
		return set_invariant_sys_reg(reg->id, uaddr);

	if (r->set_user)
		return (r->set_user)(vcpu, r, reg, uaddr);

	return reg_from_user(&vcpu_sys_reg(vcpu, r->reg), uaddr, reg->id);
}

static unsigned int num_demux_regs(void)
{
	unsigned int i, count = 0;

	for (i = 0; i < CSSELR_MAX; i++)
		if (is_valid_cache(i))
			count++;

	return count;
}

static int write_demux_regids(u64 __user *uindices)
{
	u64 val = KVM_REG_ARM64 | KVM_REG_SIZE_U32 | KVM_REG_ARM_DEMUX;
	unsigned int i;

	val |= KVM_REG_ARM_DEMUX_ID_CCSIDR;
	for (i = 0; i < CSSELR_MAX; i++) {
		if (!is_valid_cache(i))
			continue;
		if (put_user(val | i, uindices))
			return -EFAULT;
		uindices++;
	}
	return 0;
}

static u64 sys_reg_to_index(const struct sys_reg_desc *reg)
{
	return (KVM_REG_ARM64 | KVM_REG_SIZE_U64 |
		KVM_REG_ARM64_SYSREG |
		(reg->Op0 << KVM_REG_ARM64_SYSREG_OP0_SHIFT) |
		(reg->Op1 << KVM_REG_ARM64_SYSREG_OP1_SHIFT) |
		(reg->CRn << KVM_REG_ARM64_SYSREG_CRN_SHIFT) |
		(reg->CRm << KVM_REG_ARM64_SYSREG_CRM_SHIFT) |
		(reg->Op2 << KVM_REG_ARM64_SYSREG_OP2_SHIFT));
}

static bool copy_reg_to_user(const struct sys_reg_desc *reg, u64 __user **uind)
{
	if (!*uind)
		return true;

	if (put_user(sys_reg_to_index(reg), *uind))
		return false;

	(*uind)++;
	return true;
}

static int walk_one_sys_reg(const struct sys_reg_desc *rd,
			    u64 __user **uind,
			    unsigned int *total)
{
	/*
	 * Ignore registers we trap but don't save,
	 * and for which no custom user accessor is provided.
	 */
	if (!(rd->reg || rd->get_user))
		return 0;

	if (!copy_reg_to_user(rd, uind))
		return -EFAULT;

	(*total)++;
	return 0;
}

/* Assumed ordered tables, see kvm_sys_reg_table_init. */
static int walk_sys_regs(struct kvm_vcpu *vcpu, u64 __user *uind)
{
	const struct sys_reg_desc *i1, *i2, *end1, *end2;
	unsigned int total = 0;
	size_t num;
	int err;

	/* We check for duplicates here, to allow arch-specific overrides. */
	i1 = get_target_table(vcpu->arch.target, true, &num);
	end1 = i1 + num;
	i2 = sys_reg_descs;
	end2 = sys_reg_descs + ARRAY_SIZE(sys_reg_descs);

	BUG_ON(i1 == end1 || i2 == end2);

	/* Walk carefully, as both tables may refer to the same register. */
	while (i1 || i2) {
		int cmp = cmp_sys_reg(i1, i2);
		/* target-specific overrides generic entry. */
		if (cmp <= 0)
			err = walk_one_sys_reg(i1, &uind, &total);
		else
			err = walk_one_sys_reg(i2, &uind, &total);

		if (err)
			return err;

		if (cmp <= 0 && ++i1 == end1)
			i1 = NULL;
		if (cmp >= 0 && ++i2 == end2)
			i2 = NULL;
	}
	return total;
}

unsigned long kvm_arm_num_sys_reg_descs(struct kvm_vcpu *vcpu)
{
	return ARRAY_SIZE(invariant_sys_regs)
		+ num_demux_regs()
		+ walk_sys_regs(vcpu, (u64 __user *)NULL);
}

int kvm_arm_copy_sys_reg_indices(struct kvm_vcpu *vcpu, u64 __user *uindices)
{
	unsigned int i;
	int err;

	/* Then give them all the invariant registers' indices. */
	for (i = 0; i < ARRAY_SIZE(invariant_sys_regs); i++) {
		if (put_user(sys_reg_to_index(&invariant_sys_regs[i]), uindices))
			return -EFAULT;
		uindices++;
	}

	err = walk_sys_regs(vcpu, uindices);
	if (err < 0)
		return err;
	uindices += err;

	return write_demux_regids(uindices);
}

static int check_sysreg_table(const struct sys_reg_desc *table, unsigned int n)
{
	unsigned int i;

	for (i = 1; i < n; i++) {
		if (cmp_sys_reg(&table[i-1], &table[i]) >= 0) {
			kvm_err("sys_reg table %p out of order (%d)\n", table, i - 1);
			return 1;
		}
	}

	return 0;
}

void kvm_sys_reg_table_init(void)
{
	unsigned int i;
	struct sys_reg_desc clidr;

	/* Make sure tables are unique and in order. */
	BUG_ON(check_sysreg_table(sys_reg_descs, ARRAY_SIZE(sys_reg_descs)));
	BUG_ON(check_sysreg_table(cp14_regs, ARRAY_SIZE(cp14_regs)));
	BUG_ON(check_sysreg_table(cp14_64_regs, ARRAY_SIZE(cp14_64_regs)));
	BUG_ON(check_sysreg_table(cp15_regs, ARRAY_SIZE(cp15_regs)));
	BUG_ON(check_sysreg_table(cp15_64_regs, ARRAY_SIZE(cp15_64_regs)));
	BUG_ON(check_sysreg_table(invariant_sys_regs, ARRAY_SIZE(invariant_sys_regs)));

	/* We abuse the reset function to overwrite the table itself. */
	for (i = 0; i < ARRAY_SIZE(invariant_sys_regs); i++)
		invariant_sys_regs[i].reset(NULL, &invariant_sys_regs[i]);

	/*
	 * CLIDR format is awkward, so clean it up.  See ARM B4.1.20:
	 *
	 *   If software reads the Cache Type fields from Ctype1
	 *   upwards, once it has seen a value of 0b000, no caches
	 *   exist at further-out levels of the hierarchy. So, for
	 *   example, if Ctype3 is the first Cache Type field with a
	 *   value of 0b000, the values of Ctype4 to Ctype7 must be
	 *   ignored.
	 */
	get_clidr_el1(NULL, &clidr); /* Ugly... */
	cache_levels = clidr.val;
	for (i = 0; i < 7; i++)
		if (((cache_levels >> (i*3)) & 7) == 0)
			break;
	/* Clear all higher bits. */
	cache_levels &= (1 << (i*3))-1;
}

/**
 * kvm_reset_sys_regs - sets system registers to reset value
 * @vcpu: The VCPU pointer
 *
 * This function finds the right table above and sets the registers on the
 * virtual CPU struct to their architecturally defined reset values.
 */
void kvm_reset_sys_regs(struct kvm_vcpu *vcpu)
{
	size_t num;
	const struct sys_reg_desc *table;

	/* Catch someone adding a register without putting in reset entry. */
	memset(&vcpu->arch.ctxt.sys_regs, 0x42, sizeof(vcpu->arch.ctxt.sys_regs));

	/* Generic chip reset first (so target could override). */
	reset_sys_reg_descs(vcpu, sys_reg_descs, ARRAY_SIZE(sys_reg_descs));

	table = get_target_table(vcpu->arch.target, true, &num);
	reset_sys_reg_descs(vcpu, table, num);

	for (num = 1; num < NR_SYS_REGS; num++)
		if (vcpu_sys_reg(vcpu, num) == 0x4242424242424242)
			panic("Didn't reset vcpu_sys_reg(%zi)", num);
}<|MERGE_RESOLUTION|>--- conflicted
+++ resolved
@@ -876,8 +876,6 @@
 		kvm_arm_timer_set_reg(vcpu, KVM_REG_ARM_PTIMER_CVAL, p->regval);
 	else
 		p->regval = kvm_arm_timer_get_reg(vcpu, KVM_REG_ARM_PTIMER_CVAL);
-<<<<<<< HEAD
-=======
 
 	return true;
 }
@@ -909,47 +907,11 @@
 {
 	if (p->is_write)
 		return write_to_read_only(vcpu, p, r);
->>>>>>> 661e50bc
 
 	p->regval = read_id_reg(r, raz);
 	return true;
 }
 
-<<<<<<< HEAD
-/* Read a sanitised cpufeature ID register by sys_reg_desc */
-static u64 read_id_reg(struct sys_reg_desc const *r, bool raz)
-{
-	u32 id = sys_reg((u32)r->Op0, (u32)r->Op1,
-			 (u32)r->CRn, (u32)r->CRm, (u32)r->Op2);
-	u64 val = raz ? 0 : read_sanitised_ftr_reg(id);
-
-	if (id == SYS_ID_AA64PFR0_EL1) {
-		if (val & (0xfUL << ID_AA64PFR0_SVE_SHIFT))
-			pr_err_once("kvm [%i]: SVE unsupported for guests, suppressing\n",
-				    task_pid_nr(current));
-
-		val &= ~(0xfUL << ID_AA64PFR0_SVE_SHIFT);
-	}
-
-	return val;
-}
-
-/* cpufeature ID register access trap handlers */
-
-static bool __access_id_reg(struct kvm_vcpu *vcpu,
-			    struct sys_reg_params *p,
-			    const struct sys_reg_desc *r,
-			    bool raz)
-{
-	if (p->is_write)
-		return write_to_read_only(vcpu, p, r);
-
-	p->regval = read_id_reg(r, raz);
-	return true;
-}
-
-=======
->>>>>>> 661e50bc
 static bool access_id_reg(struct kvm_vcpu *vcpu,
 			  struct sys_reg_params *p,
 			  const struct sys_reg_desc *r)
