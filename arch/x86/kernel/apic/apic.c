--- conflicted
+++ resolved
@@ -148,10 +148,6 @@
 		return 0;
 	}
 
-<<<<<<< HEAD
-	disable_x2apic = 1;
-=======
->>>>>>> 80ffb3cc
 	setup_clear_cpu_cap(X86_FEATURE_X2APIC);
 	return 0;
 }
