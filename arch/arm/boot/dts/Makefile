--- conflicted
+++ resolved
@@ -729,12 +729,8 @@
 	orion5x-rd88f5182-nas.dtb
 dtb-$(CONFIG_ARCH_ACTIONS) += \
 	owl-s500-cubieboard6.dtb \
-<<<<<<< HEAD
-	owl-s500-guitar-bb-rev-b.dtb
-=======
 	owl-s500-guitar-bb-rev-b.dtb \
 	owl-s500-sparky.dtb
->>>>>>> 661e50bc
 dtb-$(CONFIG_ARCH_PRIMA2) += \
 	prima2-evb.dtb
 dtb-$(CONFIG_ARCH_OXNAS) += \
@@ -783,10 +779,7 @@
 	r8a7743-iwg20d-q7-dbcm-ca.dtb \
 	r8a7743-sk-rzg1m.dtb \
 	r8a7745-iwg22d-sodimm.dtb \
-<<<<<<< HEAD
-=======
 	r8a7745-iwg22d-sodimm-dbhd-ca.dtb \
->>>>>>> 661e50bc
 	r8a7745-sk-rzg1e.dtb \
 	r8a7778-bockw.dtb \
 	r8a7779-marzen.dtb \
@@ -980,10 +973,7 @@
 	sun8i-a83t-bananapi-m3.dtb \
 	sun8i-a83t-cubietruck-plus.dtb \
 	sun8i-a83t-tbs-a711.dtb \
-<<<<<<< HEAD
-=======
 	sun8i-h2-plus-orangepi-r1.dtb \
->>>>>>> 661e50bc
 	sun8i-h2-plus-orangepi-zero.dtb \
 	sun8i-h3-bananapi-m2-plus.dtb \
 	sun8i-h3-beelink-x2.dtb \
@@ -1141,11 +1131,6 @@
 	aspeed-ast2500-evb.dtb \
 	aspeed-bmc-opp-palmetto.dtb \
 	aspeed-bmc-opp-romulus.dtb \
-<<<<<<< HEAD
-	aspeed-ast2500-evb.dtb
-endif
-=======
 	aspeed-bmc-opp-witherspoon.dtb \
 	aspeed-bmc-opp-zaius.dtb \
-	aspeed-bmc-quanta-q71l.dtb
->>>>>>> 661e50bc
+	aspeed-bmc-quanta-q71l.dtb