/*
 * btnode.c - NILFS B-tree node cache
 *
 * Copyright (C) 2005-2008 Nippon Telegraph and Telephone Corporation.
 *
 * This program is free software; you can redistribute it and/or modify
 * it under the terms of the GNU General Public License as published by
 * the Free Software Foundation; either version 2 of the License, or
 * (at your option) any later version.
 *
 * This program is distributed in the hope that it will be useful,
 * but WITHOUT ANY WARRANTY; without even the implied warranty of
 * MERCHANTABILITY or FITNESS FOR A PARTICULAR PURPOSE.  See the
 * GNU General Public License for more details.
 *
 * You should have received a copy of the GNU General Public License
 * along with this program; if not, write to the Free Software
 * Foundation, Inc., 51 Franklin St, Fifth Floor, Boston, MA  02110-1301  USA
 *
 * This file was originally written by Seiji Kihara <kihara@osrg.net>
 * and fully revised by Ryusuke Konishi <ryusuke@osrg.net> for
 * stabilization and simplification.
 *
 */

#include <linux/types.h>
#include <linux/buffer_head.h>
#include <linux/mm.h>
#include <linux/backing-dev.h>
#include <linux/gfp.h>
#include "nilfs.h"
#include "mdt.h"
#include "dat.h"
#include "page.h"
#include "btnode.h"

<<<<<<< HEAD
void nilfs_btnode_cache_init(struct address_space *btnc,
			     struct backing_dev_info *bdi)
{
	nilfs_mapping_init(btnc, bdi);
}

=======
>>>>>>> d762f438
void nilfs_btnode_cache_clear(struct address_space *btnc)
{
	invalidate_mapping_pages(btnc, 0, -1);
	truncate_inode_pages(btnc, 0);
}

struct buffer_head *
nilfs_btnode_create_block(struct address_space *btnc, __u64 blocknr)
{
	struct inode *inode = NILFS_BTNC_I(btnc);
	struct buffer_head *bh;

	bh = nilfs_grab_buffer(inode, btnc, blocknr, 1 << BH_NILFS_Node);
	if (unlikely(!bh))
		return NULL;

	if (unlikely(buffer_mapped(bh) || buffer_uptodate(bh) ||
		     buffer_dirty(bh))) {
		brelse(bh);
		BUG();
	}
	memset(bh->b_data, 0, 1 << inode->i_blkbits);
	bh->b_bdev = inode->i_sb->s_bdev;
	bh->b_blocknr = blocknr;
	set_buffer_mapped(bh);
	set_buffer_uptodate(bh);

	unlock_page(bh->b_page);
	page_cache_release(bh->b_page);
	return bh;
}

int nilfs_btnode_submit_block(struct address_space *btnc, __u64 blocknr,
			      sector_t pblocknr, int mode,
			      struct buffer_head **pbh, sector_t *submit_ptr)
{
	struct buffer_head *bh;
	struct inode *inode = NILFS_BTNC_I(btnc);
	struct page *page;
	int err;

	bh = nilfs_grab_buffer(inode, btnc, blocknr, 1 << BH_NILFS_Node);
	if (unlikely(!bh))
		return -ENOMEM;

	err = -EEXIST; /* internal code */
	page = bh->b_page;

	if (buffer_uptodate(bh) || buffer_dirty(bh))
		goto found;

	if (pblocknr == 0) {
		pblocknr = blocknr;
		if (inode->i_ino != NILFS_DAT_INO) {
			struct the_nilfs *nilfs = inode->i_sb->s_fs_info;

			/* blocknr is a virtual block number */
			err = nilfs_dat_translate(nilfs->ns_dat, blocknr,
						  &pblocknr);
			if (unlikely(err)) {
				brelse(bh);
				goto out_locked;
			}
		}
	}

	if (mode == READA) {
		if (pblocknr != *submit_ptr + 1 || !trylock_buffer(bh)) {
			err = -EBUSY; /* internal code */
			brelse(bh);
			goto out_locked;
		}
	} else { /* mode == READ */
		lock_buffer(bh);
	}
	if (buffer_uptodate(bh)) {
		unlock_buffer(bh);
		err = -EEXIST; /* internal code */
		goto found;
	}
	set_buffer_mapped(bh);
	bh->b_bdev = inode->i_sb->s_bdev;
	bh->b_blocknr = pblocknr; /* set block address for read */
	bh->b_end_io = end_buffer_read_sync;
	get_bh(bh);
	submit_bh(mode, bh);
	bh->b_blocknr = blocknr; /* set back to the given block address */
	*submit_ptr = pblocknr;
	err = 0;
found:
	*pbh = bh;

out_locked:
	unlock_page(page);
	page_cache_release(page);
	return err;
}

/**
 * nilfs_btnode_delete - delete B-tree node buffer
 * @bh: buffer to be deleted
 *
 * nilfs_btnode_delete() invalidates the specified buffer and delete the page
 * including the buffer if the page gets unbusy.
 */
void nilfs_btnode_delete(struct buffer_head *bh)
{
	struct address_space *mapping;
	struct page *page = bh->b_page;
	pgoff_t index = page_index(page);
	int still_dirty;

	page_cache_get(page);
	lock_page(page);
	wait_on_page_writeback(page);

	nilfs_forget_buffer(bh);
	still_dirty = PageDirty(page);
	mapping = page->mapping;
	unlock_page(page);
	page_cache_release(page);

	if (!still_dirty && mapping)
		invalidate_inode_pages2_range(mapping, index, index);
}

/**
 * nilfs_btnode_prepare_change_key
 *  prepare to move contents of the block for old key to one of new key.
 *  the old buffer will not be removed, but might be reused for new buffer.
 *  it might return -ENOMEM because of memory allocation errors,
 *  and might return -EIO because of disk read errors.
 */
int nilfs_btnode_prepare_change_key(struct address_space *btnc,
				    struct nilfs_btnode_chkey_ctxt *ctxt)
{
	struct buffer_head *obh, *nbh;
	struct inode *inode = NILFS_BTNC_I(btnc);
	__u64 oldkey = ctxt->oldkey, newkey = ctxt->newkey;
	int err;

	if (oldkey == newkey)
		return 0;

	obh = ctxt->bh;
	ctxt->newbh = NULL;

	if (inode->i_blkbits == PAGE_CACHE_SHIFT) {
		lock_page(obh->b_page);
		/*
		 * We cannot call radix_tree_preload for the kernels older
		 * than 2.6.23, because it is not exported for modules.
		 */
retry:
		err = radix_tree_preload(GFP_NOFS & ~__GFP_HIGHMEM);
		if (err)
			goto failed_unlock;
		/* BUG_ON(oldkey != obh->b_page->index); */
		if (unlikely(oldkey != obh->b_page->index))
			NILFS_PAGE_BUG(obh->b_page,
				       "invalid oldkey %lld (newkey=%lld)",
				       (unsigned long long)oldkey,
				       (unsigned long long)newkey);

		spin_lock_irq(&btnc->tree_lock);
		err = radix_tree_insert(&btnc->page_tree, newkey, obh->b_page);
		spin_unlock_irq(&btnc->tree_lock);
		/*
		 * Note: page->index will not change to newkey until
		 * nilfs_btnode_commit_change_key() will be called.
		 * To protect the page in intermediate state, the page lock
		 * is held.
		 */
		radix_tree_preload_end();
		if (!err)
			return 0;
		else if (err != -EEXIST)
			goto failed_unlock;

		err = invalidate_inode_pages2_range(btnc, newkey, newkey);
		if (!err)
			goto retry;
		/* fallback to copy mode */
		unlock_page(obh->b_page);
	}

	nbh = nilfs_btnode_create_block(btnc, newkey);
	if (!nbh)
		return -ENOMEM;

	BUG_ON(nbh == obh);
	ctxt->newbh = nbh;
	return 0;

 failed_unlock:
	unlock_page(obh->b_page);
	return err;
}

/**
 * nilfs_btnode_commit_change_key
 *  commit the change_key operation prepared by prepare_change_key().
 */
void nilfs_btnode_commit_change_key(struct address_space *btnc,
				    struct nilfs_btnode_chkey_ctxt *ctxt)
{
	struct buffer_head *obh = ctxt->bh, *nbh = ctxt->newbh;
	__u64 oldkey = ctxt->oldkey, newkey = ctxt->newkey;
	struct page *opage;

	if (oldkey == newkey)
		return;

	if (nbh == NULL) {	/* blocksize == pagesize */
		opage = obh->b_page;
		if (unlikely(oldkey != opage->index))
			NILFS_PAGE_BUG(opage,
				       "invalid oldkey %lld (newkey=%lld)",
				       (unsigned long long)oldkey,
				       (unsigned long long)newkey);
		mark_buffer_dirty(obh);

		spin_lock_irq(&btnc->tree_lock);
		radix_tree_delete(&btnc->page_tree, oldkey);
		radix_tree_tag_set(&btnc->page_tree, newkey,
				   PAGECACHE_TAG_DIRTY);
		spin_unlock_irq(&btnc->tree_lock);

		opage->index = obh->b_blocknr = newkey;
		unlock_page(opage);
	} else {
		nilfs_copy_buffer(nbh, obh);
		mark_buffer_dirty(nbh);

		nbh->b_blocknr = newkey;
		ctxt->bh = nbh;
		nilfs_btnode_delete(obh); /* will decrement bh->b_count */
	}
}

/**
 * nilfs_btnode_abort_change_key
 *  abort the change_key operation prepared by prepare_change_key().
 */
void nilfs_btnode_abort_change_key(struct address_space *btnc,
				   struct nilfs_btnode_chkey_ctxt *ctxt)
{
	struct buffer_head *nbh = ctxt->newbh;
	__u64 oldkey = ctxt->oldkey, newkey = ctxt->newkey;

	if (oldkey == newkey)
		return;

	if (nbh == NULL) {	/* blocksize == pagesize */
		spin_lock_irq(&btnc->tree_lock);
		radix_tree_delete(&btnc->page_tree, newkey);
		spin_unlock_irq(&btnc->tree_lock);
		unlock_page(ctxt->bh->b_page);
	} else
		brelse(nbh);
}<|MERGE_RESOLUTION|>--- conflicted
+++ resolved
@@ -34,15 +34,6 @@
 #include "page.h"
 #include "btnode.h"
 
-<<<<<<< HEAD
-void nilfs_btnode_cache_init(struct address_space *btnc,
-			     struct backing_dev_info *bdi)
-{
-	nilfs_mapping_init(btnc, bdi);
-}
-
-=======
->>>>>>> d762f438
 void nilfs_btnode_cache_clear(struct address_space *btnc)
 {
 	invalidate_mapping_pages(btnc, 0, -1);
